--- conflicted
+++ resolved
@@ -252,20 +252,10 @@
    *     response is received
    * @param {array=} metadata Array of metadata key/value pairs to add to the
    *     call
-<<<<<<< HEAD
-   * @param {(number|Date)=} deadline The deadline for processing this request.
-   *     Defaults to infinite future
-   * @param {number=} flags Flags for modifying how the message is sent.
-   *     Defaults to 0.
-   * @return {EventEmitter} An event emitter for stream related events
-   */
-  function makeUnaryRequest(argument, callback, metadata, deadline, flags) {
-=======
    * @param {Object=} options Options map
    * @return {EventEmitter} An event emitter for stream related events
    */
   function makeUnaryRequest(argument, callback, metadata, options) {
->>>>>>> 2cbaf1e9
     /* jshint validthis: true */
     var emitter = new EventEmitter();
     var call = getCall(this.channel, method, options);
@@ -286,7 +276,7 @@
       }
       var client_batch = {};
       var message = serialize(argument);
-      message.grpcWriteFlags = flags;
+      message.grpcWriteFlags = options.flags;
       client_batch[grpc.opType.SEND_INITIAL_METADATA] = metadata;
       client_batch[grpc.opType.SEND_MESSAGE] = message;
       client_batch[grpc.opType.SEND_CLOSE_FROM_CLIENT] = true;
@@ -404,20 +394,10 @@
    *     serialize
    * @param {array=} metadata Array of metadata key/value pairs to add to the
    *     call
-<<<<<<< HEAD
-   * @param {(number|Date)=} deadline The deadline for processing this request.
-   *     Defaults to infinite future
-   * @param {number=} flags Flags for modifying how the message is sent.
-   *     Defaults to 0.
-   * @return {EventEmitter} An event emitter for stream related events
-   */
-  function makeServerStreamRequest(argument, metadata, deadline, flags) {
-=======
    * @param {Object} options Options map
    * @return {EventEmitter} An event emitter for stream related events
    */
   function makeServerStreamRequest(argument, metadata, options) {
->>>>>>> 2cbaf1e9
     /* jshint validthis: true */
     var call = getCall(this.channel, method, options);
     if (metadata === null || metadata === undefined) {
@@ -432,7 +412,7 @@
       }
       var start_batch = {};
       var message = serialize(argument);
-      message.grpcWriteFlags = flags;
+      message.grpcWriteFlags = options.flags;
       start_batch[grpc.opType.SEND_INITIAL_METADATA] = metadata;
       start_batch[grpc.opType.RECV_INITIAL_METADATA] = true;
       start_batch[grpc.opType.SEND_MESSAGE] = message;

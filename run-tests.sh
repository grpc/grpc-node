#!/bin/sh
# Copyright 2017 gRPC authors.
#
# Licensed under the Apache License, Version 2.0 (the "License");
# you may not use this file except in compliance with the License.
# You may obtain a copy of the License at
#
#     http://www.apache.org/licenses/LICENSE-2.0
#
# Unless required by applicable law or agreed to in writing, software
# distributed under the License is distributed on an "AS IS" BASIS,
# WITHOUT WARRANTIES OR CONDITIONS OF ANY KIND, either express or implied.
# See the License for the specific language governing permissions and
# limitations under the License.

# Install NVM
ROOT=`pwd`
cd ~
export NVM_DIR=`pwd`/.nvm
curl -o- https://raw.githubusercontent.com/creationix/nvm/v0.33.4/install.sh | bash

# Load NVM
. $NVM_DIR/nvm.sh

set -ex
cd $ROOT

if [ ! -n "$node_versions" ] ; then
  node_versions="4 5 6 7 8"
fi

set +ex
nvm install lts/*
nvm use lts/*
set -ex

npm install
./node_modules/.bin/gulp setup

mkdir -p reports

# TODO(mlumish): Add electron tests

for version in ${node_versions}
do
  cd $ROOT
  # Install and setup node for the version we want.
  set +ex
  echo "Switching to node version $version"
  nvm install $version
  nvm use $version
  set -ex

  mkdir -p "reports/node$version"

  # Install dependencies and link packages together.
<<<<<<< HEAD
  npm install --unsafe-perm
  ./node_modules/.bin/gulp setup
=======
  ./node_modules/.bin/gulp clean.all
  ./node_modules/.bin/gulp link
>>>>>>> a8dfa820

  # Rebuild libraries and run tests.
  JUNIT_REPORT_PATH="reports/node$version/" JUNIT_REPORT_STACK=1 ./node_modules/.bin/gulp native.test || FAILED="true"
  cd "reports/node$version"
  for file in * ; do
    mv $file $(echo $file | sed 's/\(.*\)\.xml/\1_sponge_log.xml/')
  done
done

if [ "$FAILED" != "" ]
then
  exit 1
fi<|MERGE_RESOLUTION|>--- conflicted
+++ resolved
@@ -34,7 +34,7 @@
 nvm use lts/*
 set -ex
 
-npm install
+npm install --unsafe-perm
 ./node_modules/.bin/gulp setup
 
 mkdir -p reports
@@ -54,13 +54,8 @@
   mkdir -p "reports/node$version"
 
   # Install dependencies and link packages together.
-<<<<<<< HEAD
-  npm install --unsafe-perm
-  ./node_modules/.bin/gulp setup
-=======
   ./node_modules/.bin/gulp clean.all
   ./node_modules/.bin/gulp link
->>>>>>> a8dfa820
 
   # Rebuild libraries and run tests.
   JUNIT_REPORT_PATH="reports/node$version/" JUNIT_REPORT_STACK=1 ./node_modules/.bin/gulp native.test || FAILED="true"

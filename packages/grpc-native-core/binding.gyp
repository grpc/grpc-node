--- conflicted
+++ resolved
@@ -94,13 +94,9 @@
       'GPR_BACKWARDS_COMPATIBILITY_MODE',
       'GRPC_ARES=1',
       'GRPC_UV',
-<<<<<<< HEAD
-      'GRPC_NODE_VERSION="1.20.3"',
+      'GRPC_NODE_VERSION="1.22.0-dev"',
       'CARES_STATICLIB',
       'CARES_SYMBOL_HIDING'
-=======
-      'GRPC_NODE_VERSION="1.22.0-dev"'
->>>>>>> d648b8ca
     ],
     'defines!': [
       'OPENSSL_THREADS'

--- conflicted
+++ resolved
@@ -1,10 +1,6 @@
 {
   "name": "grpc",
-<<<<<<< HEAD
   "version": "1.24.0",
-=======
-  "version": "1.23.4",
->>>>>>> 58d02766
   "author": "Google Inc.",
   "description": "gRPC Library for Node",
   "homepage": "https://grpc.io/",
@@ -33,10 +29,7 @@
     "node-pre-gyp"
   ],
   "dependencies": {
-<<<<<<< HEAD
-=======
     "@types/bytebuffer": "^5.0.40",
->>>>>>> 58d02766
     "lodash.camelcase": "^4.3.0",
     "lodash.clone": "^4.5.0",
     "nan": "^2.13.2",

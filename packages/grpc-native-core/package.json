--- conflicted
+++ resolved
@@ -47,11 +47,6 @@
     "jsdoc": "^3.3.2",
     "jshint": "^2.5.0",
     "minimist": "^1.1.0",
-<<<<<<< HEAD
-    "mocha": "^3.0.2",
-    "mocha-jenkins-reporter": "^0.2.3",
-=======
->>>>>>> 71f5d51a
     "poisson-process": "^0.2.1"
   },
   "engines": {

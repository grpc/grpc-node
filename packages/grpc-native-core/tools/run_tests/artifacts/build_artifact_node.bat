@rem Copyright 2016 gRPC authors.
@rem
@rem Licensed under the Apache License, Version 2.0 (the "License");
@rem you may not use this file except in compliance with the License.
@rem You may obtain a copy of the License at
@rem
@rem     http://www.apache.org/licenses/LICENSE-2.0
@rem
@rem Unless required by applicable law or agreed to in writing, software
@rem distributed under the License is distributed on an "AS IS" BASIS,
@rem WITHOUT WARRANTIES OR CONDITIONS OF ANY KIND, either express or implied.
@rem See the License for the specific language governing permissions and
@rem limitations under the License.

set arch_list=ia32 x64

<<<<<<< HEAD
set node_versions=6.0.0 7.0.0 8.0.0 9.0.0 10.0.0 11.0.0
=======
set node_versions=4.0.0 5.0.0 6.0.0 7.0.0 8.0.0 9.0.0 10.0.0 11.0.0 12.0.0
>>>>>>> 5e3141b5

set PATH=%PATH%;C:\Program Files\nodejs\;%APPDATA%\npm

set JOBS=8

del /f /q BUILD || rmdir build /s /q

call npm update || goto :error

mkdir -p %ARTIFACTS_OUT%

for %%a in (%arch_list%) do (
  for %%v in (%node_versions%) do (
    call .\node_modules\.bin\node-pre-gyp.cmd configure build package --target=%%v --target_arch=%%a || goto :error

    xcopy /Y /I /S build\stage\* %ARTIFACTS_OUT%\ || goto :error
    rmdir build /S /Q
  )
)
if %errorlevel% neq 0 exit /b %errorlevel%

goto :EOF

:error
exit /b 1<|MERGE_RESOLUTION|>--- conflicted
+++ resolved
@@ -14,11 +14,7 @@
 
 set arch_list=ia32 x64
 
-<<<<<<< HEAD
-set node_versions=6.0.0 7.0.0 8.0.0 9.0.0 10.0.0 11.0.0
-=======
-set node_versions=4.0.0 5.0.0 6.0.0 7.0.0 8.0.0 9.0.0 10.0.0 11.0.0 12.0.0
->>>>>>> 5e3141b5
+set node_versions=6.0.0 7.0.0 8.0.0 9.0.0 10.0.0 11.0.0 12.0.0
 
 set PATH=%PATH%;C:\Program Files\nodejs\;%APPDATA%\npm
 

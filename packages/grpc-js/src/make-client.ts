/*
 * Copyright 2019 gRPC authors.
 *
 * Licensed under the Apache License, Version 2.0 (the "License");
 * you may not use this file except in compliance with the License.
 * You may obtain a copy of the License at
 *
 *     http://www.apache.org/licenses/LICENSE-2.0
 *
 * Unless required by applicable law or agreed to in writing, software
 * distributed under the License is distributed on an "AS IS" BASIS,
 * WITHOUT WARRANTIES OR CONDITIONS OF ANY KIND, either express or implied.
 * See the License for the specific language governing permissions and
 * limitations under the License.
 *
 */

import { ChannelCredentials } from './channel-credentials';
import { ChannelOptions } from './channel-options';
import { Client } from './client';
import { UntypedServiceImplementation } from './server';

export interface Serialize<T> {
  (value: T): Buffer;
}

export interface Deserialize<T> {
  (bytes: Buffer): T;
}

export interface ClientMethodDefinition<RequestType, ResponseType> {
  path: string;
  requestStream: boolean;
  responseStream: boolean;
  requestSerialize: Serialize<RequestType>;
  responseDeserialize: Deserialize<ResponseType>;
  originalName?: string;
}

export interface ServerMethodDefinition<RequestType, ResponseType> {
  path: string;
  requestStream: boolean;
  responseStream: boolean;
  responseSerialize: Serialize<ResponseType>;
  requestDeserialize: Deserialize<RequestType>;
  originalName?: string;
}

export interface MethodDefinition<RequestType, ResponseType>
  extends ClientMethodDefinition<RequestType, ResponseType>,
    ServerMethodDefinition<RequestType, ResponseType> {}

<<<<<<< HEAD
export interface ServiceDefinition {
  // eslint-disable-next-line @typescript-eslint/no-explicit-any
  [index: string]: MethodDefinition<any, any>;
=======
export type ServiceDefinition<ImplementationType = UntypedServiceImplementation> = {
  // tslint:disable-next-line no-any
  readonly [index in keyof ImplementationType]: MethodDefinition<any, any>;
>>>>>>> 9485062a
}

export interface ProtobufTypeDefinition {
  format: string;
  type: object;
  fileDescriptorProtos: Buffer[];
}

export interface PackageDefinition {
  [index: string]: ServiceDefinition | ProtobufTypeDefinition;
}

/**
 * Map with short names for each of the requester maker functions. Used in
 * makeClientConstructor
 * @private
 */
const requesterFuncs = {
  unary: Client.prototype.makeUnaryRequest,
  server_stream: Client.prototype.makeServerStreamRequest,
  client_stream: Client.prototype.makeClientStreamRequest,
  bidi: Client.prototype.makeBidiStreamRequest,
};

export interface ServiceClient extends Client {
  [methodName: string]: Function;
}

export interface ServiceClientConstructor {
  new (
    address: string,
    credentials: ChannelCredentials,
    options?: Partial<ChannelOptions>
  ): ServiceClient;
  service: ServiceDefinition;
}

/**
 * Creates a constructor for a client with the given methods, as specified in
 * the methods argument. The resulting class will have an instance method for
 * each method in the service, which is a partial application of one of the
 * [Client]{@link grpc.Client} request methods, depending on `requestSerialize`
 * and `responseSerialize`, with the `method`, `serialize`, and `deserialize`
 * arguments predefined.
 * @param methods An object mapping method names to
 *     method attributes
 * @param serviceName The fully qualified name of the service
 * @param classOptions An options object.
 * @return New client constructor, which is a subclass of
 *     {@link grpc.Client}, and has the same arguments as that constructor.
 */
export function makeClientConstructor(
  methods: ServiceDefinition,
  serviceName: string,
  classOptions?: {}
): ServiceClientConstructor {
  if (!classOptions) {
    classOptions = {};
  }

  class ServiceClientImpl extends Client implements ServiceClient {
    static service: ServiceDefinition;
    [methodName: string]: Function;
  }

  Object.keys(methods).forEach((name) => {
    const attrs = methods[name];
    let methodType: keyof typeof requesterFuncs;
    // TODO(murgatroid99): Verify that we don't need this anymore
    if (typeof name === 'string' && name.charAt(0) === '$') {
      throw new Error('Method names cannot start with $');
    }
    if (attrs.requestStream) {
      if (attrs.responseStream) {
        methodType = 'bidi';
      } else {
        methodType = 'client_stream';
      }
    } else {
      if (attrs.responseStream) {
        methodType = 'server_stream';
      } else {
        methodType = 'unary';
      }
    }
    const serialize = attrs.requestSerialize;
    const deserialize = attrs.responseDeserialize;
    const methodFunc = partial(
      requesterFuncs[methodType],
      attrs.path,
      serialize,
      deserialize
    );
    ServiceClientImpl.prototype[name] = methodFunc;
    // Associate all provided attributes with the method
    Object.assign(ServiceClientImpl.prototype[name], attrs);
    if (attrs.originalName) {
      ServiceClientImpl.prototype[attrs.originalName] =
        ServiceClientImpl.prototype[name];
    }
  });

  ServiceClientImpl.service = methods;

  return ServiceClientImpl;
}

function partial(
  fn: Function,
  path: string,
  serialize: Function,
  deserialize: Function
): Function {
  // eslint-disable-next-line @typescript-eslint/no-explicit-any
  return function (this: any, ...args: any[]) {
    return fn.call(this, path, serialize, deserialize, ...args);
  };
}

export interface GrpcObject {
  [index: string]:
    | GrpcObject
    | ServiceClientConstructor
    | ProtobufTypeDefinition;
}

function isProtobufTypeDefinition(
  obj: ServiceDefinition | ProtobufTypeDefinition
): obj is ProtobufTypeDefinition {
  return 'format' in obj;
}

/**
 * Load a gRPC package definition as a gRPC object hierarchy.
 * @param packageDef The package definition object.
 * @return The resulting gRPC object.
 */
export function loadPackageDefinition(
  packageDef: PackageDefinition
): GrpcObject {
  const result: GrpcObject = {};
  for (const serviceFqn in packageDef) {
    if (Object.prototype.hasOwnProperty.call(packageDef, serviceFqn)) {
      const service = packageDef[serviceFqn];
      const nameComponents = serviceFqn.split('.');
      const serviceName = nameComponents[nameComponents.length - 1];
      let current = result;
      for (const packageName of nameComponents.slice(0, -1)) {
        if (!current[packageName]) {
          current[packageName] = {};
        }
        current = current[packageName] as GrpcObject;
      }
      if (isProtobufTypeDefinition(service)) {
        current[serviceName] = service;
      } else {
        current[serviceName] = makeClientConstructor(service, serviceName, {});
      }
    }
  }
  return result;
}<|MERGE_RESOLUTION|>--- conflicted
+++ resolved
@@ -50,16 +50,12 @@
   extends ClientMethodDefinition<RequestType, ResponseType>,
     ServerMethodDefinition<RequestType, ResponseType> {}
 
-<<<<<<< HEAD
-export interface ServiceDefinition {
+export type ServiceDefinition<
+  ImplementationType = UntypedServiceImplementation
+> = {
   // eslint-disable-next-line @typescript-eslint/no-explicit-any
-  [index: string]: MethodDefinition<any, any>;
-=======
-export type ServiceDefinition<ImplementationType = UntypedServiceImplementation> = {
-  // tslint:disable-next-line no-any
   readonly [index in keyof ImplementationType]: MethodDefinition<any, any>;
->>>>>>> 9485062a
-}
+};
 
 export interface ProtobufTypeDefinition {
   format: string;

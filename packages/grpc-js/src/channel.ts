--- conflicted
+++ resolved
@@ -408,12 +408,8 @@
                     pickResult.subchannel!.startCallStream(
                       finalMetadata,
                       callStream,
-<<<<<<< HEAD
-                      pickResult.extraFilterFactories,
+                      [...dynamicFilters, ...pickExtraFilters],
                       this.options
-=======
-                      [...dynamicFilters, ...pickExtraFilters]
->>>>>>> fe6d9efb
                     );
                     /* If we reach this point, the call stream has started
                      * successfully */

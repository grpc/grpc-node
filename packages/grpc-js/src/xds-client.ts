/*
 * Copyright 2020 gRPC authors.
 *
 * Licensed under the Apache License, Version 2.0 (the "License");
 * you may not use this file except in compliance with the License.
 * You may obtain a copy of the License at
 *
 *     http://www.apache.org/licenses/LICENSE-2.0
 *
 * Unless required by applicable law or agreed to in writing, software
 * distributed under the License is distributed on an "AS IS" BASIS,
 * WITHOUT WARRANTIES OR CONDITIONS OF ANY KIND, either express or implied.
 * See the License for the specific language governing permissions and
 * limitations under the License.
 *
 */

import * as protoLoader from '@grpc/proto-loader';
import { loadPackageDefinition } from './make-client';
import * as adsTypes from './generated/ads';
import { createGoogleDefaultCredentials } from './channel-credentials';
import { loadBootstrapInfo } from './xds-bootstrap';
import { ClientDuplexStream, ServiceError } from './call';
import { StatusObject } from './call-stream';
import { isIPv4, isIPv6 } from 'net';
import { Status, LogVerbosity } from './constants';
import { Metadata } from './metadata';
import * as logging from './logging';
import { ServiceConfig } from './service-config';
import { ChannelOptions } from './channel-options';
import { Node } from './generated/envoy/api/v2/core/Node';
import { AggregatedDiscoveryServiceClient } from './generated/envoy/service/discovery/v2/AggregatedDiscoveryService';
import { DiscoveryRequest } from './generated/envoy/api/v2/DiscoveryRequest';
import { DiscoveryResponse__Output } from './generated/envoy/api/v2/DiscoveryResponse';
import { ClusterLoadAssignment__Output } from './generated/envoy/api/v2/ClusterLoadAssignment';
import { Cluster__Output } from './generated/envoy/api/v2/Cluster';

const TRACER_NAME = 'xds_client';

function trace(text: string): void {
  logging.trace(LogVerbosity.DEBUG, TRACER_NAME, text);
}

const clientVersion = require('../../package.json').version;

const EDS_TYPE_URL = 'type.googleapis.com/envoy.api.v2.ClusterLoadAssignment';
const CDS_TYPE_URL = 'type.googleapis.com/envoy.api.v2.Cluster'

let loadedProtos: Promise<adsTypes.ProtoGrpcType> | null = null;

function loadAdsProtos(): Promise<adsTypes.ProtoGrpcType> {
  if (loadedProtos !== null) {
    return loadedProtos;
  }
  loadedProtos = protoLoader
    .load(
      [
        'envoy/service/discovery/v2/ads.proto',
        'envoy/api/v2/listener.proto',
        'envoy/api/v2/route.proto',
        'envoy/api/v2/cluster.proto',
        'envoy/api/v2/endpoint.proto',
      ],
      {
        keepCase: true,
        longs: String,
        enums: String,
        defaults: true,
        oneofs: true,
        includeDirs: [
          // Paths are relative to src/build
          __dirname + '/../../deps/envoy-api/',
          __dirname + '/../../deps/udpa/',
          __dirname + '/../../deps/googleapis/',
          __dirname + '/../../deps/protoc-gen-validate/',
        ],
      }
    )
    .then(
      (packageDefinition) =>
        (loadPackageDefinition(
          packageDefinition
        ) as unknown) as adsTypes.ProtoGrpcType
    );
  return loadedProtos;
}

export interface Watcher<UpdateType> {
  onValidUpdate(update: UpdateType): void;
  onTransientError(error: StatusObject): void;
  onResourceDoesNotExist(): void;
}

export class XdsClient {
  private node: Node | null = null;
  private client: AggregatedDiscoveryServiceClient | null = null;
  private adsCall: ClientDuplexStream<
    DiscoveryRequest,
    DiscoveryResponse__Output
  > | null = null;

  private hasShutdown = false;

  private endpointWatchers: Map<
    string,
    Watcher<ClusterLoadAssignment__Output>[]
  > = new Map<string, Watcher<ClusterLoadAssignment__Output>[]>();
  private lastEdsVersionInfo = '';
  private lastEdsNonce = '';
<<<<<<< HEAD
  
  private clusterWatchers: Map<string, Watcher<Cluster__Output>[]> = new Map<string, Watcher<Cluster__Output>[]>();
  private lastCdsVersionInfo = '';
  private lastCdsNonce = '';
=======
  private latestEdsResponses: ClusterLoadAssignment__Output[] = [];
>>>>>>> 0236633a

  constructor(
    private targetName: string,
    private serviceConfigWatcher: Watcher<ServiceConfig>,
    channelOptions: ChannelOptions
  ) {
    const channelArgs = { ...channelOptions };
    const channelArgsToRemove = [
      /* The SSL target name override corresponds to the target, and this
       * client has its own target */
      'grpc.ssl_target_name_override',
      /* The default authority also corresponds to the target */
      'grpc.default_authority',
      /* This client will have its own specific keepalive time setting */
      'grpc.keepalive_time_ms',
      /* The service config specifies the load balancing policy. This channel
       * needs its own separate load balancing policy setting. In particular,
       * recursively using an xDS load balancer for the xDS client would be
       * bad */
      'grpc.service_config',
    ];
    for (const arg of channelArgsToRemove) {
      delete channelArgs[arg];
    }
    channelArgs['grpc.keepalive_time_ms'] = 5000;
    Promise.all([loadBootstrapInfo(), loadAdsProtos()]).then(
      ([bootstrapInfo, protoDefinitions]) => {
        if (this.hasShutdown) {
          return;
        }
        this.node = {
          ...bootstrapInfo.node,
          build_version: `gRPC Node Pure JS ${clientVersion}`,
          user_agent_name: 'gRPC Node Pure JS',
        };
        this.client = new protoDefinitions.envoy.service.discovery.v2.AggregatedDiscoveryService(
          bootstrapInfo.xdsServers[0].serverUri,
          createGoogleDefaultCredentials(),
          channelArgs
        );
        this.maybeStartAdsStream();
      },
      (error) => {
        trace('Failed to initialize xDS Client. ' + error.message);
        // Bubble this error up to any listeners
        this.reportStreamError({
          code: Status.INTERNAL,
          details: `Failed to initialize xDS Client. ${error.message}`,
          metadata: new Metadata(),
        });
      }
    );
  }

  /**
   * Start the ADS stream if the client exists and there is not already an
   * existing stream, and there
   */
  private maybeStartAdsStream() {
    if (this.client === null) {
      return;
    }
    if (this.adsCall !== null) {
      return;
    }
    if (this.hasShutdown) {
      return;
    }
    this.adsCall = this.client.StreamAggregatedResources();
    this.adsCall.on('data', (message: DiscoveryResponse__Output) => {
      switch (message.type_url) {
        case EDS_TYPE_URL: {
          const edsResponses: ClusterLoadAssignment__Output[] = [];
          for (const resource of message.resources) {
            if (
              protoLoader.isAnyExtension(resource) &&
              resource['@type'] === EDS_TYPE_URL
            ) {
              const resp = resource as protoLoader.AnyExtension &
                ClusterLoadAssignment__Output;
              if (!this.validateEdsResponse(resp)) {
                this.nackEds('ClusterLoadAssignment validation failed');
                return;
              }
              edsResponses.push(resp);
            } else {
              this.nackEds(
                `Invalid resource type ${
                  protoLoader.isAnyExtension(resource)
                    ? resource['@type']
                    : resource.type_url
                }`
              );
              return;
            }
          }
          for (const message of edsResponses) {
            this.handleEdsResponse(message);
          }
          this.lastEdsVersionInfo = message.version_info;
          this.lastEdsNonce = message.nonce;
          this.latestEdsResponses = edsResponses;
          this.ackEds();
          break;
        }
        case CDS_TYPE_URL:
          const cdsResponses: Cluster__Output[] = [];
          for (const resource of message.resources) {
            if (
              protoLoader.isAnyExtension(resource) &&
              resource['@type'] === CDS_TYPE_URL
            ) {
              const resp = resource as protoLoader.AnyExtension & Cluster__Output;
              if (!this.validateCdsResponse(resp)) {
                this.nackCds('Cluster validation failed');
                return;
              }
            } else {
              this.nackEds(
                `Invalid resource type ${
                  protoLoader.isAnyExtension(resource)
                    ? resource['@type']
                    : resource.type_url
                }`
              );
              return;
            }
          }
          for (const message of cdsResponses) {
            this.handleCdsResponse(message);
          }
          this.lastCdsVersionInfo = message.version_info;
          this.lastCdsNonce = message.nonce;
          this.ackCds();
          break;
        default:
          this.nackUnknown(
            message.type_url,
            message.version_info,
            message.nonce
          );
      }
    });
    this.adsCall.on('error', (error: ServiceError) => {
      trace(
        'ADS stream ended. code=' + error.code + ' details= ' + error.details
      );
      this.adsCall = null;
      this.reportStreamError(error);
      /* Connection backoff is handled by the client object, so we can
       * immediately start a new request to indicate that it should try to
       * reconnect */
      this.maybeStartAdsStream();
    });
    const endpointWatcherNames = Array.from(this.endpointWatchers.keys());
    if (endpointWatcherNames.length > 0) {
      this.adsCall.write({
        node: this.node!,
        type_url: EDS_TYPE_URL,
        resource_names: endpointWatcherNames,
      });
    }
  }

  private nackUnknown(typeUrl: string, versionInfo: string, nonce: string) {
    if (!this.adsCall) {
      return;
    }
    this.adsCall.write({
      node: this.node!,
      type_url: typeUrl,
      version_info: versionInfo,
      response_nonce: nonce,
      error_detail: {
        message: `Unknown type_url ${typeUrl}`,
      },
    });
  }

  /**
   * Acknowledge an EDS update. This should be called after the local nonce and
   * version info are updated so that it sends the post-update values.
   */
  private ackEds() {
    if (!this.adsCall) {
      return;
    }
    this.adsCall.write({
      node: this.node!,
      type_url: EDS_TYPE_URL,
      resource_names: Array.from(this.endpointWatchers.keys()),
      response_nonce: this.lastEdsNonce,
      version_info: this.lastEdsVersionInfo,
    });
  }

  private ackCds() {
    if (!this.adsCall) {
      return;
    }
    this.adsCall.write({
      node: this.node!,
      type_url: CDS_TYPE_URL,
      resource_names: Array.from(this.clusterWatchers.keys()),
      response_nonce: this.lastCdsNonce,
      version_info: this.lastCdsVersionInfo,
    });
  }

  /**
   * Reject an EDS update. This should be called without updating the local
   * nonce and version info.
   */
  private nackEds(message: string) {
    if (!this.adsCall) {
      return;
    }
    this.adsCall.write({
      node: this.node!,
      type_url: EDS_TYPE_URL,
      resource_names: Array.from(this.endpointWatchers.keys()),
      response_nonce: this.lastEdsNonce,
      version_info: this.lastEdsVersionInfo,
      error_detail: {
        message,
      },
    });
  }

  private nackCds(message: string) {
    if (!this.adsCall) {
      return;
    }
    this.adsCall.write({
      node: this.node!,
      type_url: CDS_TYPE_URL,
      resource_names: Array.from(this.clusterWatchers.keys()),
      response_nonce: this.lastCdsNonce,
      version_info: this.lastCdsVersionInfo,
      error_detail: {
        message,
      },
    });
  }

  /**
   * Validate the ClusterLoadAssignment object by these rules:
   * https://github.com/grpc/proposal/blob/master/A27-xds-global-load-balancing.md#clusterloadassignment-proto
   * @param message
   */
  private validateEdsResponse(message: ClusterLoadAssignment__Output): boolean {
    for (const endpoint of message.endpoints) {
      for (const lb of endpoint.lb_endpoints) {
        const socketAddress = lb.endpoint?.address?.socket_address;
        if (!socketAddress) {
          return false;
        }
        if (socketAddress.port_specifier !== 'port_value') {
          return false;
        }
        if (!(isIPv4(socketAddress.address) || isIPv6(socketAddress.address))) {
          return false;
        }
      }
    }
    return true;
  }

  private validateCdsResponse(message: Cluster__Output): boolean {
    if (message.type !== 'EDS') {
      return false;
    }
    if (!message.eds_cluster_config.eds_config.ads) {
      return false;
    }
    if (message.lb_policy !== 'ROUND_ROBIN') {
      return false;
    }
    if (message.lrs_server) {
      if (!message.lrs_server.self) {
        return false;
      }
    }
    return true;
  }

  private handleEdsResponse(message: ClusterLoadAssignment__Output) {
    const watchers = this.endpointWatchers.get(message.cluster_name) ?? [];
    for (const watcher of watchers) {
      watcher.onValidUpdate(message);
    }
  }

  private handleCdsResponse(message: Cluster__Output) {
    const watchers = this.clusterWatchers.get(message.name) ?? [];
    for (const watcher of watchers) {
      watcher.onValidUpdate(message);
    }
  }

  private updateEdsNames() {
    if (this.adsCall) {
      this.adsCall.write({
        node: this.node!,
        type_url: EDS_TYPE_URL,
        resource_names: Array.from(this.endpointWatchers.keys()),
        response_nonce: this.lastEdsNonce,
        version_info: this.lastEdsVersionInfo,
      });
    }
  }

  private updateCdsNames() {
    if (this.adsCall) {
      this.adsCall.write({
        node: this.node!,
        type_url: CDS_TYPE_URL,
        resource_names: Array.from(this.clusterWatchers.keys()),
        response_nonce: this.lastCdsNonce,
        version_info: this.lastCdsVersionInfo,
      });
    }
  }

  private reportStreamError(status: StatusObject) {
    for (const watcherList of [...this.endpointWatchers.values(), ...this.clusterWatchers.values()]) {
      for (const watcher of watcherList) {
        watcher.onTransientError(status);
      }
    }
    // Also do the same for other types of watchers when those are implemented
  }

  addEndpointWatcher(
    edsServiceName: string,
    watcher: Watcher<ClusterLoadAssignment__Output>
  ) {
    trace('Watcher added for endpoint ' + edsServiceName);
    let watchersEntry = this.endpointWatchers.get(edsServiceName);
    let addedServiceName = false;
    if (watchersEntry === undefined) {
      addedServiceName = true;
      watchersEntry = [];
      this.endpointWatchers.set(edsServiceName, watchersEntry);
    }
    watchersEntry.push(watcher);
    if (addedServiceName) {
      this.updateEdsNames();
    }

    /* If we have already received an update for the requested edsServiceName,
     * immediately pass that update along to the watcher */
    for (const message of this.latestEdsResponses) {
      if (message.cluster_name === edsServiceName) {
        /* These updates normally occur asynchronously, so we ensure that
         * the same happens here */
        process.nextTick(() => {
          watcher.onValidUpdate(message);
        });
      }
    }
  }

  removeEndpointWatcher(
    edsServiceName: string,
    watcher: Watcher<ClusterLoadAssignment__Output>
  ) {
    trace('Watcher removed for endpoint ' + edsServiceName);
    const watchersEntry = this.endpointWatchers.get(edsServiceName);
    let removedServiceName = false;
    if (watchersEntry !== undefined) {
      const entryIndex = watchersEntry.indexOf(watcher);
      if (entryIndex >= 0) {
        watchersEntry.splice(entryIndex, 1);
      }
      if (watchersEntry.length === 0) {
        removedServiceName = true;
        this.endpointWatchers.delete(edsServiceName);
      }
    }
    if (removedServiceName) {
      this.updateEdsNames();
    }
  }

  addClusterWatcher(
    clusterName: string,
    watcher: Watcher<Cluster__Output>
  ) {
    trace('Watcher added for cluster ' + clusterName);
    let watchersEntry = this.clusterWatchers.get(clusterName);
    let addedServiceName = false;
    if (watchersEntry === undefined) {
      addedServiceName = true;
      watchersEntry = [];
      this.clusterWatchers.set(clusterName, watchersEntry);
    }
    watchersEntry.push(watcher);
    if (addedServiceName) {
      this.updateCdsNames();
    }
  }

  removeClusterWatcher(
    clusterName: string,
    watcher: Watcher<Cluster__Output>
  ) {
    trace('Watcher removed for endpoint ' + clusterName);
    const watchersEntry = this.clusterWatchers.get(clusterName);
    let removedServiceName = false;
    if (watchersEntry !== undefined) {
      const entryIndex = watchersEntry.indexOf(watcher);
      if (entryIndex >= 0) {
        watchersEntry.splice(entryIndex, 1);
      }
      if (watchersEntry.length === 0) {
        removedServiceName = true;
        this.endpointWatchers.delete(clusterName);
      }
    }
    if (removedServiceName) {
      this.updateCdsNames();
    }
  }

  shutdown(): void {
    this.adsCall?.cancel();
    this.client?.close();
    this.hasShutdown = true;
  }
}<|MERGE_RESOLUTION|>--- conflicted
+++ resolved
@@ -107,14 +107,11 @@
   > = new Map<string, Watcher<ClusterLoadAssignment__Output>[]>();
   private lastEdsVersionInfo = '';
   private lastEdsNonce = '';
-<<<<<<< HEAD
+  private latestEdsResponses: ClusterLoadAssignment__Output[] = [];
   
   private clusterWatchers: Map<string, Watcher<Cluster__Output>[]> = new Map<string, Watcher<Cluster__Output>[]>();
   private lastCdsVersionInfo = '';
   private lastCdsNonce = '';
-=======
-  private latestEdsResponses: ClusterLoadAssignment__Output[] = [];
->>>>>>> 0236633a
 
   constructor(
     private targetName: string,

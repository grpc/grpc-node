--- conflicted
+++ resolved
@@ -490,20 +490,12 @@
     );
     this.internalsTrace(
       'session.closed=' +
-<<<<<<< HEAD
         this.session.closed +
         ' session.destroyed=' +
         this.session.destroyed +
         ' session.socket.destroyed=' +
         this.session.socket.destroyed
     );
-=======
-      this.session.closed +
-      ' session.destroyed=' +
-      this.session.destroyed +
-      ' session.socket.destroyed=' +
-      this.session.socket.destroyed);
->>>>>>> 3e13d845
     let eventTracker: CallEventTracker;
     // eslint-disable-next-line prefer-const
     let call: Http2SubchannelCall;
@@ -588,20 +580,15 @@
   private session: http2.ClientHttp2Session | null = null;
   private isShutdown = false;
   constructor(private channelTarget: GrpcUri) {}
-<<<<<<< HEAD
-  private trace(text: string) {}
+  private trace(text: string) {
+    logging.trace(LogVerbosity.DEBUG, TRACER_NAME, this.channelTarget + ' ' + text);
+  }
   private createSession(
     address: SubchannelAddress,
     credentials: ChannelCredentials,
     options: ChannelOptions,
     proxyConnectionResult: ProxyConnectionResult
   ): Promise<Http2Transport> {
-=======
-  private trace(text: string) {
-    logging.trace(LogVerbosity.DEBUG, TRACER_NAME, this.channelTarget + ' ' + text);
-  }
-  private createSession(address: SubchannelAddress, credentials: ChannelCredentials, options: ChannelOptions, proxyConnectionResult: ProxyConnectionResult): Promise<Http2Transport> {
->>>>>>> 3e13d845
     if (this.isShutdown) {
       return Promise.reject();
     }

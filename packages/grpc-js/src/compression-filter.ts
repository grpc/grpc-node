--- conflicted
+++ resolved
@@ -305,19 +305,9 @@
 }
 
 export class CompressionFilterFactory
-<<<<<<< HEAD
-  implements FilterFactory<CompressionFilter>
-{
-  private sharedFilterConfig: SharedCompressionFilterConfig = {};
-  constructor(
-    private readonly channel: Channel,
-    private readonly options: ChannelOptions
-  ) {}
-=======
   implements FilterFactory<CompressionFilter> {
     private sharedFilterConfig: SharedCompressionFilterConfig = {};
   constructor(channel: Channel, private readonly options: ChannelOptions) {}
->>>>>>> 3e13d845
   createFilter(): CompressionFilter {
     return new CompressionFilter(this.options, this.sharedFilterConfig);
   }

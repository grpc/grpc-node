/*
 * Copyright 2024 gRPC authors.
 *
 * Licensed under the Apache License, Version 2.0 (the "License");
 * you may not use this file except in compliance with the License.
 * You may obtain a copy of the License at
 *
 *     http://www.apache.org/licenses/LICENSE-2.0
 *
 * Unless required by applicable law or agreed to in writing, software
 * distributed under the License is distributed on an "AS IS" BASIS,
 * WITHOUT WARRANTIES OR CONDITIONS OF ANY KIND, either express or implied.
 * See the License for the specific language governing permissions and
 * limitations under the License.
 *
 */

import { PartialStatusObject } from './call-interface';
import { ServerMethodDefinition } from './make-client';
import { Metadata } from './metadata';
import { ChannelOptions } from './channel-options';
import { Handler, ServerErrorResponse } from './server-call';
import { Deadline } from './deadline';
import {
  DEFAULT_MAX_RECEIVE_MESSAGE_LENGTH,
  DEFAULT_MAX_SEND_MESSAGE_LENGTH,
  LogVerbosity,
  Status,
} from './constants';
import * as http2 from 'http2';
import { getErrorMessage } from './error';
import * as zlib from 'zlib';
import { StreamDecoder } from './stream-decoder';
import { CallEventTracker } from './transport';
import * as logging from './logging';

const TRACER_NAME = 'server_call';

function trace(text: string) {
  logging.trace(LogVerbosity.DEBUG, TRACER_NAME, text);
}

export interface ServerMetadataListener {
  (metadata: Metadata, next: (metadata: Metadata) => void): void;
}

export interface ServerMessageListener {
  // eslint-disable-next-line @typescript-eslint/no-explicit-any
  (message: any, next: (message: any) => void): void;
}

export interface ServerHalfCloseListener {
  (next: () => void): void;
}

export interface ServerCancelListener {
  (): void;
}

export interface FullServerListener {
  onReceiveMetadata: ServerMetadataListener;
  onReceiveMessage: ServerMessageListener;
  onReceiveHalfClose: ServerHalfCloseListener;
  onCancel: ServerCancelListener;
}

export type ServerListener = Partial<FullServerListener>;

export class ServerListenerBuilder {
  private metadata: ServerMetadataListener | undefined = undefined;
  private message: ServerMessageListener | undefined = undefined;
  private halfClose: ServerHalfCloseListener | undefined = undefined;
  private cancel: ServerCancelListener | undefined = undefined;

  withOnReceiveMetadata(onReceiveMetadata: ServerMetadataListener): this {
    this.metadata = onReceiveMetadata;
    return this;
  }

  withOnReceiveMessage(onReceiveMessage: ServerMessageListener): this {
    this.message = onReceiveMessage;
    return this;
  }

  withOnReceiveHalfClose(onReceiveHalfClose: ServerHalfCloseListener): this {
    this.halfClose = onReceiveHalfClose;
    return this;
  }

  withOnCancel(onCancel: ServerCancelListener): this {
    this.cancel = onCancel;
    return this;
  }

  build(): ServerListener {
    return {
      onReceiveMetadata: this.metadata,
      onReceiveMessage: this.message,
      onReceiveHalfClose: this.halfClose,
      onCancel: this.cancel,
    };
  }
}

export interface InterceptingServerListener {
  onReceiveMetadata(metadata: Metadata): void;
  // eslint-disable-next-line @typescript-eslint/no-explicit-any
  onReceiveMessage(message: any): void;
  onReceiveHalfClose(): void;
  onCancel(): void;
}

export function isInterceptingServerListener(
  listener: ServerListener | InterceptingServerListener
): listener is InterceptingServerListener {
  return (
    listener.onReceiveMetadata !== undefined &&
    listener.onReceiveMetadata.length === 1
  );
}

class InterceptingServerListenerImpl implements InterceptingServerListener {
  /**
   * Once the call is cancelled, ignore all other events.
   */
  private cancelled = false;
  private processingMetadata = false;
  private hasPendingMessage = false;
  private pendingMessage: any = null;
  private processingMessage = false;
  private hasPendingHalfClose = false;

  constructor(
    private listener: FullServerListener,
    private nextListener: InterceptingServerListener
  ) {}

  private processPendingMessage() {
    if (this.hasPendingMessage) {
      this.nextListener.onReceiveMessage(this.pendingMessage);
      this.pendingMessage = null;
      this.hasPendingMessage = false;
    }
  }

  private processPendingHalfClose() {
    if (this.hasPendingHalfClose) {
      this.nextListener.onReceiveHalfClose();
      this.hasPendingHalfClose = false;
    }
  }

  onReceiveMetadata(metadata: Metadata): void {
    if (this.cancelled) {
      return;
    }
    this.processingMetadata = true;
    this.listener.onReceiveMetadata(metadata, interceptedMetadata => {
      this.processingMetadata = false;
      if (this.cancelled) {
        return;
      }
      this.nextListener.onReceiveMetadata(interceptedMetadata);
      this.processPendingMessage();
      this.processPendingHalfClose();
    });
  }
  onReceiveMessage(message: any): void {
    if (this.cancelled) {
      return;
    }
    this.processingMessage = true;
    this.listener.onReceiveMessage(message, msg => {
      this.processingMessage = false;
      if (this.cancelled) {
        return;
      }
      if (this.processingMetadata) {
        this.pendingMessage = msg;
        this.hasPendingMessage = true;
      } else {
        this.nextListener.onReceiveMessage(msg);
        this.processPendingHalfClose();
      }
    });
  }
  onReceiveHalfClose(): void {
    if (this.cancelled) {
      return;
    }
    this.listener.onReceiveHalfClose(() => {
      if (this.cancelled) {
        return;
      }
      if (this.processingMetadata || this.processingMessage) {
        this.hasPendingHalfClose = true;
      } else {
        this.nextListener.onReceiveHalfClose();
      }
    });
  }
  onCancel(): void {
    this.cancelled = true;
    this.listener.onCancel();
    this.nextListener.onCancel();
  }
}

export interface StartResponder {
  (next: (listener?: ServerListener) => void): void;
}

export interface MetadataResponder {
  (metadata: Metadata, next: (metadata: Metadata) => void): void;
}

export interface MessageResponder {
  // eslint-disable-next-line @typescript-eslint/no-explicit-any
  (message: any, next: (message: any) => void): void;
}

export interface StatusResponder {
  (
    status: PartialStatusObject,
    next: (status: PartialStatusObject) => void
  ): void;
}

export interface FullResponder {
  start: StartResponder;
  sendMetadata: MetadataResponder;
  sendMessage: MessageResponder;
  sendStatus: StatusResponder;
}

export type Responder = Partial<FullResponder>;

export class ResponderBuilder {
  private start: StartResponder | undefined = undefined;
  private metadata: MetadataResponder | undefined = undefined;
  private message: MessageResponder | undefined = undefined;
  private status: StatusResponder | undefined = undefined;

  withStart(start: StartResponder): this {
    this.start = start;
    return this;
  }

  withSendMetadata(sendMetadata: MetadataResponder): this {
    this.metadata = sendMetadata;
    return this;
  }

  withSendMessage(sendMessage: MessageResponder): this {
    this.message = sendMessage;
    return this;
  }

  withSendStatus(sendStatus: StatusResponder): this {
    this.status = sendStatus;
    return this;
  }

  build(): Responder {
    return {
      start: this.start,
      sendMetadata: this.metadata,
      sendMessage: this.message,
      sendStatus: this.status,
    };
  }
}

const defaultServerListener: FullServerListener = {
  onReceiveMetadata: (metadata, next) => {
    next(metadata);
  },
  onReceiveMessage: (message, next) => {
    next(message);
  },
  onReceiveHalfClose: next => {
    next();
  },
  onCancel: () => {},
};

const defaultResponder: FullResponder = {
  start: next => {
    next();
  },
  sendMetadata: (metadata, next) => {
    next(metadata);
  },
  sendMessage: (message, next) => {
    next(message);
  },
  sendStatus: (status, next) => {
    next(status);
  },
};

export interface ServerInterceptingCallInterface {
  /**
   * Register the listener to handle inbound events.
   */
  start(listener: InterceptingServerListener): void;
  /**
   * Send response metadata.
   */
  sendMetadata(metadata: Metadata): void;
  /**
   * Send a response message.
   */
  sendMessage(message: any, callback: () => void): void;
  /**
   * End the call by sending this status.
   */
  sendStatus(status: PartialStatusObject): void;
  /**
   * Start a single read, eventually triggering either listener.onReceiveMessage or listener.onReceiveHalfClose.
   */
  startRead(): void;
  /**
   * Return the peer address of the client making the request, if known, or "unknown" otherwise
   */
  getPeer(): string;
  /**
   * Return the call deadline set by the client. The value is Infinity if there is no deadline.
   */
  getDeadline(): Deadline;
  /**
   * Return the host requested by the client in the ":authority" header.
   */
  getHost(): string;
}

export class ServerInterceptingCall implements ServerInterceptingCallInterface {
  private responder: FullResponder;
  private processingMetadata = false;
  private processingMessage = false;
  private pendingMessage: any = null;
  private pendingMessageCallback: (() => void) | null = null;
  private pendingStatus: PartialStatusObject | null = null;
  constructor(
    private nextCall: ServerInterceptingCallInterface,
    responder?: Responder
  ) {
    this.responder = {
      start: responder?.start ?? defaultResponder.start,
      sendMetadata: responder?.sendMetadata ?? defaultResponder.sendMetadata,
      sendMessage: responder?.sendMessage ?? defaultResponder.sendMessage,
      sendStatus: responder?.sendStatus ?? defaultResponder.sendStatus,
    };
  }

  private processPendingMessage() {
    if (this.pendingMessageCallback) {
      this.nextCall.sendMessage(
        this.pendingMessage,
        this.pendingMessageCallback
      );
      this.pendingMessage = null;
      this.pendingMessageCallback = null;
    }
  }

  private processPendingStatus() {
    if (this.pendingStatus) {
      this.nextCall.sendStatus(this.pendingStatus);
      this.pendingStatus = null;
    }
  }

  start(listener: InterceptingServerListener): void {
    this.responder.start(interceptedListener => {
      const fullInterceptedListener: FullServerListener = {
        onReceiveMetadata:
          interceptedListener?.onReceiveMetadata ??
          defaultServerListener.onReceiveMetadata,
        onReceiveMessage:
          interceptedListener?.onReceiveMessage ??
          defaultServerListener.onReceiveMessage,
        onReceiveHalfClose:
          interceptedListener?.onReceiveHalfClose ??
          defaultServerListener.onReceiveHalfClose,
        onCancel:
          interceptedListener?.onCancel ?? defaultServerListener.onCancel,
      };
      const finalInterceptingListener = new InterceptingServerListenerImpl(
        fullInterceptedListener,
        listener
      );
      this.nextCall.start(finalInterceptingListener);
    });
  }
  sendMetadata(metadata: Metadata): void {
    this.processingMetadata = true;
    this.responder.sendMetadata(metadata, interceptedMetadata => {
      this.processingMetadata = false;
      this.nextCall.sendMetadata(interceptedMetadata);
      this.processPendingMessage();
      this.processPendingStatus();
    });
  }
  sendMessage(message: any, callback: () => void): void {
    this.processingMessage = true;
    this.responder.sendMessage(message, interceptedMessage => {
      this.processingMessage = false;
      if (this.processingMetadata) {
        this.pendingMessage = interceptedMessage;
        this.pendingMessageCallback = callback;
      } else {
        this.nextCall.sendMessage(interceptedMessage, callback);
      }
    });
  }
  sendStatus(status: PartialStatusObject): void {
    this.responder.sendStatus(status, interceptedStatus => {
      if (this.processingMetadata || this.processingMessage) {
        this.pendingStatus = interceptedStatus;
      } else {
        this.nextCall.sendStatus(interceptedStatus);
      }
    });
  }
  startRead(): void {
    this.nextCall.startRead();
  }
  getPeer(): string {
    return this.nextCall.getPeer();
  }
  getDeadline(): Deadline {
    return this.nextCall.getDeadline();
  }
  getHost(): string {
    return this.nextCall.getHost();
  }
}

export interface ServerInterceptor {
  (
    methodDescriptor: ServerMethodDefinition<any, any>,
    call: ServerInterceptingCallInterface
  ): ServerInterceptingCall;
}

interface DeadlineUnitIndexSignature {
  [name: string]: number;
}

const GRPC_ACCEPT_ENCODING_HEADER = 'grpc-accept-encoding';
const GRPC_ENCODING_HEADER = 'grpc-encoding';
const GRPC_MESSAGE_HEADER = 'grpc-message';
const GRPC_STATUS_HEADER = 'grpc-status';
const GRPC_TIMEOUT_HEADER = 'grpc-timeout';
const DEADLINE_REGEX = /(\d{1,8})\s*([HMSmun])/;
const deadlineUnitsToMs: DeadlineUnitIndexSignature = {
  H: 3600000,
  M: 60000,
  S: 1000,
  m: 1,
  u: 0.001,
  n: 0.000001,
};

const defaultCompressionHeaders = {
  // TODO(cjihrig): Remove these encoding headers from the default response
  // once compression is integrated.
  [GRPC_ACCEPT_ENCODING_HEADER]: 'identity,deflate,gzip',
  [GRPC_ENCODING_HEADER]: 'identity',
};
const defaultResponseHeaders = {
  [http2.constants.HTTP2_HEADER_STATUS]: http2.constants.HTTP_STATUS_OK,
  [http2.constants.HTTP2_HEADER_CONTENT_TYPE]: 'application/grpc+proto',
};
const defaultResponseOptions = {
  waitForTrailers: true,
} as http2.ServerStreamResponseOptions;

type ReadQueueEntryType = 'COMPRESSED' | 'READABLE' | 'HALF_CLOSE';

interface ReadQueueEntry {
  type: ReadQueueEntryType;
  compressedMessage: Buffer | null;
  parsedMessage: any;
}

export class BaseServerInterceptingCall
  implements ServerInterceptingCallInterface
{
  private listener: InterceptingServerListener | null = null;
  private metadata: Metadata;
  private deadlineTimer: NodeJS.Timeout | null = null;
  private deadline: Deadline = Infinity;
  private maxSendMessageSize: number = DEFAULT_MAX_SEND_MESSAGE_LENGTH;
  private maxReceiveMessageSize: number = DEFAULT_MAX_RECEIVE_MESSAGE_LENGTH;
  private cancelled = false;
  private metadataSent = false;
  private wantTrailers = false;
  private cancelNotified = false;
  private incomingEncoding = 'identity';
  private decoder: StreamDecoder;
  private readQueue: ReadQueueEntry[] = [];
  private isReadPending = false;
  private receivedHalfClose = false;
  private streamEnded = false;
  private host: string;

  constructor(
    private readonly stream: http2.ServerHttp2Stream,
    headers: http2.IncomingHttpHeaders,
    private readonly callEventTracker: CallEventTracker | null,
    private readonly handler: Handler<any, any>,
    options: ChannelOptions
  ) {
    this.stream.once('error', (err: ServerErrorResponse) => {
      /* We need an error handler to avoid uncaught error event exceptions, but
       * there is nothing we can reasonably do here. Any error event should
       * have a corresponding close event, which handles emitting the cancelled
       * event. And the stream is now in a bad state, so we can't reasonably
       * expect to be able to send an error over it. */
    });

    this.stream.once('close', () => {
      trace(
        'Request to method ' +
          this.handler?.path +
          ' stream closed with rstCode ' +
          this.stream.rstCode
      );

      if (this.callEventTracker && !this.streamEnded) {
        this.streamEnded = true;
        this.callEventTracker.onStreamEnd(false);
        this.callEventTracker.onCallEnd({
          code: Status.CANCELLED,
          details: 'Stream closed before sending status',
          metadata: null,
        });
      }

      this.notifyOnCancel();
    });

    this.stream.on('data', (data: Buffer) => {
      this.handleDataFrame(data);
    });
    this.stream.pause();

    this.stream.on('end', () => {
      this.handleEndEvent();
    });

    if ('grpc.max_send_message_length' in options) {
      this.maxSendMessageSize = options['grpc.max_send_message_length']!;
    }
    if ('grpc.max_receive_message_length' in options) {
      this.maxReceiveMessageSize = options['grpc.max_receive_message_length']!;
    }

<<<<<<< HEAD
    this.host = headers[':authority'] ?? headers.host!;
=======
    this.decoder = new StreamDecoder(this.maxReceiveMessageSize);

>>>>>>> f8338c55
    const metadata = Metadata.fromHttp2Headers(headers);

    if (logging.isTracerEnabled(TRACER_NAME)) {
      trace(
        'Request to ' +
          this.handler.path +
          ' received headers ' +
          JSON.stringify(metadata.toJSON())
      );
    }

    const timeoutHeader = metadata.get(GRPC_TIMEOUT_HEADER);

    if (timeoutHeader.length > 0) {
      this.handleTimeoutHeader(timeoutHeader[0] as string);
    }

    const encodingHeader = metadata.get(GRPC_ENCODING_HEADER);

    if (encodingHeader.length > 0) {
      this.incomingEncoding = encodingHeader[0] as string;
    }

    // Remove several headers that should not be propagated to the application
    metadata.remove(GRPC_TIMEOUT_HEADER);
    metadata.remove(GRPC_ENCODING_HEADER);
    metadata.remove(GRPC_ACCEPT_ENCODING_HEADER);
    metadata.remove(http2.constants.HTTP2_HEADER_ACCEPT_ENCODING);
    metadata.remove(http2.constants.HTTP2_HEADER_TE);
    metadata.remove(http2.constants.HTTP2_HEADER_CONTENT_TYPE);
    this.metadata = metadata;
  }

  private handleTimeoutHeader(timeoutHeader: string) {
    const match = timeoutHeader.toString().match(DEADLINE_REGEX);

    if (match === null) {
      const status: PartialStatusObject = {
        code: Status.INTERNAL,
        details: `Invalid ${GRPC_TIMEOUT_HEADER} value "${timeoutHeader}"`,
        metadata: null,
      };
      // Wait for the constructor to complete before sending the error.
      process.nextTick(() => {
        this.sendStatus(status);
      });
      return;
    }

    const timeout = (+match[1] * deadlineUnitsToMs[match[2]]) | 0;

    const now = new Date();
    this.deadline = now.setMilliseconds(now.getMilliseconds() + timeout);
    this.deadlineTimer = setTimeout(() => {
      const status: PartialStatusObject = {
        code: Status.DEADLINE_EXCEEDED,
        details: 'Deadline exceeded',
        metadata: null,
      };
      this.sendStatus(status);
    }, timeout);
  }

  private checkCancelled(): boolean {
    /* In some cases the stream can become destroyed before the close event
     * fires. That creates a race condition that this check works around */
    if (!this.cancelled && (this.stream.destroyed || this.stream.closed)) {
      this.notifyOnCancel();
      this.cancelled = true;
    }
    return this.cancelled;
  }
  private notifyOnCancel() {
    if (this.cancelNotified) {
      return;
    }
    this.cancelNotified = true;
    this.cancelled = true;
    process.nextTick(() => {
      this.listener?.onCancel();
    });
    if (this.deadlineTimer) {
      clearTimeout(this.deadlineTimer);
    }
    // Flush incoming data frames
    this.stream.resume();
  }

  /**
   * A server handler can start sending messages without explicitly sending
   * metadata. In that case, we need to send headers before sending any
   * messages. This function does that if necessary.
   */
  private maybeSendMetadata() {
    if (!this.metadataSent) {
      this.sendMetadata(new Metadata());
    }
  }

  /**
   * Serialize a message to a length-delimited byte string.
   * @param value
   * @returns
   */
  private serializeMessage(value: any) {
    const messageBuffer = this.handler.serialize(value);
    const byteLength = messageBuffer.byteLength;
    const output = Buffer.allocUnsafe(byteLength + 5);
    /* Note: response compression is currently not supported, so this
     * compressed bit is always 0. */
    output.writeUInt8(0, 0);
    output.writeUInt32BE(byteLength, 1);
    messageBuffer.copy(output, 5);
    return output;
  }

  private decompressMessage(
    message: Buffer,
    encoding: string
  ): Buffer | Promise<Buffer> {
    const messageContents = message.subarray(5);
    if (encoding === 'identity') {
      return messageContents;
    } else if (encoding === 'deflate' || encoding === 'gzip') {
      let decompresser: zlib.Gunzip | zlib.Deflate;
      if (encoding === 'deflate') {
        decompresser = zlib.createInflate();
      } else {
        decompresser = zlib.createGunzip();
      }
      return new Promise((resolve, reject) => {
        let totalLength = 0
        const messageParts: Buffer[] = [];
        decompresser.on('data', (chunk: Buffer) => {
          messageParts.push(chunk);
          totalLength += chunk.byteLength;
          if (this.maxReceiveMessageSize !== -1 && totalLength > this.maxReceiveMessageSize) {
            decompresser.destroy();
            reject({
              code: Status.RESOURCE_EXHAUSTED,
              details: `Received message that decompresses to a size larger than ${this.maxReceiveMessageSize}`
            });
          }
        });
        decompresser.on('end', () => {
          resolve(Buffer.concat(messageParts));
        });
        decompresser.write(messageContents);
        decompresser.end();
      });
    } else {
      return Promise.reject({
        code: Status.UNIMPLEMENTED,
        details: `Received message compressed with unsupported encoding "${encoding}"`,
      });
    }
  }

  private async decompressAndMaybePush(queueEntry: ReadQueueEntry) {
    if (queueEntry.type !== 'COMPRESSED') {
      throw new Error(`Invalid queue entry type: ${queueEntry.type}`);
    }

    const compressed = queueEntry.compressedMessage!.readUInt8(0) === 1;
    const compressedMessageEncoding = compressed
      ? this.incomingEncoding
      : 'identity';
    let decompressedMessage: Buffer;
    try {
      decompressedMessage = await this.decompressMessage(
        queueEntry.compressedMessage!,
        compressedMessageEncoding
      );
    } catch (err) {
      this.sendStatus(err as PartialStatusObject);
      return;
    }
    try {
      queueEntry.parsedMessage = this.handler.deserialize(decompressedMessage);
    } catch (err) {
      this.sendStatus({
        code: Status.INTERNAL,
        details: `Error deserializing request: ${(err as Error).message}`,
      });
      return;
    }
    queueEntry.type = 'READABLE';
    this.maybePushNextMessage();
  }

  private maybePushNextMessage() {
    if (
      this.listener &&
      this.isReadPending &&
      this.readQueue.length > 0 &&
      this.readQueue[0].type !== 'COMPRESSED'
    ) {
      this.isReadPending = false;
      const nextQueueEntry = this.readQueue.shift()!;
      if (nextQueueEntry.type === 'READABLE') {
        this.listener.onReceiveMessage(nextQueueEntry.parsedMessage);
      } else {
        // nextQueueEntry.type === 'HALF_CLOSE'
        this.listener.onReceiveHalfClose();
      }
    }
  }

  private handleDataFrame(data: Buffer) {
    if (this.checkCancelled()) {
      return;
    }
    trace(
      'Request to ' +
        this.handler.path +
        ' received data frame of size ' +
        data.length
    );
    let rawMessages: Buffer[];
    try {
      rawMessages = this.decoder.write(data);
    } catch (e) {
      this.sendStatus({ code: Status.RESOURCE_EXHAUSTED, details: (e as Error).message });
      return;
    }

    for (const messageBytes of rawMessages) {
      this.stream.pause();
      const queueEntry: ReadQueueEntry = {
        type: 'COMPRESSED',
        compressedMessage: messageBytes,
        parsedMessage: null,
      };
      this.readQueue.push(queueEntry);
      this.decompressAndMaybePush(queueEntry);
      this.callEventTracker?.addMessageReceived();
    }
  }
  private handleEndEvent() {
    this.readQueue.push({
      type: 'HALF_CLOSE',
      compressedMessage: null,
      parsedMessage: null,
    });
    this.receivedHalfClose = true;
    this.maybePushNextMessage();
  }
  start(listener: InterceptingServerListener): void {
    trace('Request to ' + this.handler.path + ' start called');
    if (this.checkCancelled()) {
      return;
    }
    this.listener = listener;
    listener.onReceiveMetadata(this.metadata);
  }
  sendMetadata(metadata: Metadata): void {
    if (this.checkCancelled()) {
      return;
    }

    if (this.metadataSent) {
      return;
    }

    this.metadataSent = true;
    const custom = metadata ? metadata.toHttp2Headers() : null;
    const headers = {
      ...defaultResponseHeaders,
      ...defaultCompressionHeaders,
      ...custom,
    };
    this.stream.respond(headers, defaultResponseOptions);
  }
  sendMessage(message: any, callback: () => void): void {
    if (this.checkCancelled()) {
      return;
    }
    let response: Buffer;
    try {
      response = this.serializeMessage(message);
    } catch (e) {
      this.sendStatus({
        code: Status.INTERNAL,
        details: `Error serializing response: ${getErrorMessage(e)}`,
        metadata: null,
      });
      return;
    }

    if (
      this.maxSendMessageSize !== -1 &&
      response.length - 5 > this.maxSendMessageSize
    ) {
      this.sendStatus({
        code: Status.RESOURCE_EXHAUSTED,
        details: `Sent message larger than max (${response.length} vs. ${this.maxSendMessageSize})`,
        metadata: null,
      });
      return;
    }
    this.maybeSendMetadata();
    trace(
      'Request to ' +
        this.handler.path +
        ' sent data frame of size ' +
        response.length
    );
    this.stream.write(response, error => {
      if (error) {
        this.sendStatus({
          code: Status.INTERNAL,
          details: `Error writing message: ${getErrorMessage(error)}`,
          metadata: null,
        });
        return;
      }
      this.callEventTracker?.addMessageSent();
      callback();
    });
  }
  sendStatus(status: PartialStatusObject): void {
    if (this.checkCancelled()) {
      return;
    }

    trace(
      'Request to method ' +
        this.handler?.path +
        ' ended with status code: ' +
        Status[status.code] +
        ' details: ' +
        status.details
    );

    if (this.metadataSent) {
      if (!this.wantTrailers) {
        this.wantTrailers = true;
        this.stream.once('wantTrailers', () => {
          if (this.callEventTracker && !this.streamEnded) {
            this.streamEnded = true;
            this.callEventTracker.onStreamEnd(true);
            this.callEventTracker.onCallEnd(status);
          }
          const trailersToSend = {
            [GRPC_STATUS_HEADER]: status.code,
            [GRPC_MESSAGE_HEADER]: encodeURI(status.details),
            ...status.metadata?.toHttp2Headers(),
          };

          this.stream.sendTrailers(trailersToSend);
          this.notifyOnCancel();
        });
        this.stream.end();
      } else {
        this.notifyOnCancel();
      }
    } else {
      if (this.callEventTracker && !this.streamEnded) {
        this.streamEnded = true;
        this.callEventTracker.onStreamEnd(true);
        this.callEventTracker.onCallEnd(status);
      }
      // Trailers-only response
      const trailersToSend = {
        [GRPC_STATUS_HEADER]: status.code,
        [GRPC_MESSAGE_HEADER]: encodeURI(status.details),
        ...defaultResponseHeaders,
        ...status.metadata?.toHttp2Headers(),
      };
      this.stream.respond(trailersToSend, { endStream: true });
      this.notifyOnCancel();
    }
  }
  startRead(): void {
    trace('Request to ' + this.handler.path + ' startRead called');
    if (this.checkCancelled()) {
      return;
    }
    this.isReadPending = true;
    if (this.readQueue.length === 0) {
      if (!this.receivedHalfClose) {
        this.stream.resume();
      }
    } else {
      this.maybePushNextMessage();
    }
  }
  getPeer(): string {
    const socket = this.stream.session?.socket;
    if (socket?.remoteAddress) {
      if (socket.remotePort) {
        return `${socket.remoteAddress}:${socket.remotePort}`;
      } else {
        return socket.remoteAddress;
      }
    } else {
      return 'unknown';
    }
  }
  getDeadline(): Deadline {
    return this.deadline;
  }
  getHost(): string {
    return this.host;
  }
}

export function getServerInterceptingCall(
  interceptors: ServerInterceptor[],
  stream: http2.ServerHttp2Stream,
  headers: http2.IncomingHttpHeaders,
  callEventTracker: CallEventTracker | null,
  handler: Handler<any, any>,
  options: ChannelOptions
) {
  const methodDefinition: ServerMethodDefinition<any, any> = {
    path: handler.path,
    requestStream: handler.type === 'clientStream' || handler.type === 'bidi',
    responseStream: handler.type === 'serverStream' || handler.type === 'bidi',
    requestDeserialize: handler.deserialize,
    responseSerialize: handler.serialize,
  };
  const baseCall = new BaseServerInterceptingCall(
    stream,
    headers,
    callEventTracker,
    handler,
    options
  );
  return interceptors.reduce(
    (call: ServerInterceptingCallInterface, interceptor: ServerInterceptor) => {
      return interceptor(methodDefinition, call);
    },
    baseCall
  );
}<|MERGE_RESOLUTION|>--- conflicted
+++ resolved
@@ -558,12 +558,9 @@
       this.maxReceiveMessageSize = options['grpc.max_receive_message_length']!;
     }
 
-<<<<<<< HEAD
     this.host = headers[':authority'] ?? headers.host!;
-=======
     this.decoder = new StreamDecoder(this.maxReceiveMessageSize);
 
->>>>>>> f8338c55
     const metadata = Metadata.fromHttp2Headers(headers);
 
     if (logging.isTracerEnabled(TRACER_NAME)) {

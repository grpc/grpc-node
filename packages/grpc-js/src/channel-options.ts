--- conflicted
+++ resolved
@@ -33,11 +33,8 @@
   'grpc.max_send_message_length'?: number;
   'grpc.max_receive_message_length'?: number;
   'grpc.enable_http_proxy'?: number;
-<<<<<<< HEAD
-=======
   'grpc.http_connect_target'?: string;
   'grpc.http_connect_creds'?: string;
->>>>>>> f2d3b4d1
   [key: string]: any;
 }
 

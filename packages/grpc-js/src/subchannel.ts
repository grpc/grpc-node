--- conflicted
+++ resolved
@@ -28,11 +28,8 @@
 import { LogVerbosity } from './constants';
 import { getProxiedConnection, ProxyConnectionResult } from './http_proxy';
 import * as net from 'net';
-<<<<<<< HEAD
 import { GrpcUri } from './uri-parser';
-=======
 import { ConnectionOptions } from 'tls';
->>>>>>> c5424a53
 
 const clientVersion = require('../../package.json').version;
 

--- conflicted
+++ resolved
@@ -15,7 +15,6 @@
  *
  */
 
-<<<<<<< HEAD
 import { ChannelOptions } from './channel-options';
 import { ConnectivityState } from './connectivity-state';
 import { LogVerbosity, Status } from './constants';
@@ -25,7 +24,6 @@
   createChildChannelControlHelper,
   registerLoadBalancerType,
 } from './experimental';
-import { BaseFilter, Filter, FilterFactory } from './filter';
 import {
   getFirstUsableConfig,
   LoadBalancer,
@@ -38,10 +36,7 @@
   Picker,
   PickResult,
   PickResultType,
-  QueuePicker,
-  UnavailablePicker,
 } from './picker';
-import { Subchannel } from './subchannel';
 import {
   SubchannelAddress,
   subchannelAddressToString,
@@ -51,18 +46,6 @@
   ConnectivityStateListener,
   SubchannelInterface,
 } from './subchannel-interface';
-=======
-import { ChannelOptions } from "./channel-options";
-import { ConnectivityState } from "./connectivity-state";
-import { LogVerbosity, Status } from "./constants";
-import { durationToMs, isDuration, msToDuration } from "./duration";
-import { ChannelControlHelper, createChildChannelControlHelper, registerLoadBalancerType } from "./experimental";
-import { getFirstUsableConfig, LoadBalancer, LoadBalancingConfig, validateLoadBalancingConfig } from "./load-balancer";
-import { ChildLoadBalancerHandler } from "./load-balancer-child-handler";
-import { PickArgs, Picker, PickResult, PickResultType } from "./picker";
-import { SubchannelAddress, subchannelAddressToString } from "./subchannel-address";
-import { BaseSubchannelWrapper, ConnectivityStateListener, SubchannelInterface } from "./subchannel-interface";
->>>>>>> 3e13d845
 import * as logging from './logging';
 
 const TRACER_NAME = 'outlier_detection';
@@ -564,17 +547,11 @@
   }
 
   private isCountingEnabled(): boolean {
-<<<<<<< HEAD
     return (
       this.latestConfig !== null &&
       (this.latestConfig.getSuccessRateEjectionConfig() !== null ||
         this.latestConfig.getFailurePercentageEjectionConfig() !== null)
     );
-=======
-    return this.latestConfig !== null &&
-      (this.latestConfig.getSuccessRateEjectionConfig() !== null ||
-       this.latestConfig.getFailurePercentageEjectionConfig() !== null);
->>>>>>> 3e13d845
   }
 
   private getCurrentEjectionPercent() {

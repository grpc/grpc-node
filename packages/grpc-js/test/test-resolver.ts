--- conflicted
+++ resolved
@@ -123,10 +123,6 @@
       const resolver = resolverManager.createResolver(target, listener);
       resolver.updateResolution();
     });
-<<<<<<< HEAD
-    it('Should handle a relative Unix Domain Socket name', done => {
-      const target = 'unix:socket';
-=======
     it('Should resolve gRPC interop servers', function(done) {
       let completeCount = 0;
       function done2(error?: Error) {
@@ -141,14 +137,34 @@
       }
       const target1 = 'grpc-test.sandbox.googleapis.com';
       const target2 = 'grpc-test4.sandbox.googleapis.com';
->>>>>>> 224f6937
       const listener: resolverManager.ResolverListener = {
         onSuccessfulResolution: (
           addressList: string[],
           serviceConfig: ServiceConfig | null,
           serviceConfigError: StatusObject | null
         ) => {
-<<<<<<< HEAD
+          assert(addressList.length > 0);
+          done2();
+        },
+        onError: (error: StatusObject) => {
+          done2(new Error(`Failed with status ${error.details}`));
+        },
+      };
+      const resolver1 = resolverManager.createResolver(target1, listener);
+      resolver1.updateResolution();
+      const resolver2 = resolverManager.createResolver(target1, listener);
+      resolver2.updateResolution();
+    })
+  });
+  describe('UDS Names', function() {
+    it('Should handle a relative Unix Domain Socket name', done => {
+      const target = 'unix:socket';
+      const listener: resolverManager.ResolverListener = {
+        onSuccessfulResolution: (
+          addressList: string[],
+          serviceConfig: ServiceConfig | null,
+          serviceConfigError: StatusObject | null
+        ) => {
           assert(addressList.includes('socket'));
           done();
         },
@@ -177,19 +193,5 @@
       const resolver = resolverManager.createResolver(target, listener);
       resolver.updateResolution();
     });
-=======
-          assert(addressList.length > 0);
-          done2();
-        },
-        onError: (error: StatusObject) => {
-          done2(new Error(`Failed with status ${error.details}`));
-        },
-      };
-      const resolver1 = resolverManager.createResolver(target1, listener);
-      resolver1.updateResolution();
-      const resolver2 = resolverManager.createResolver(target1, listener);
-      resolver2.updateResolution();
-    })
->>>>>>> 224f6937
   });
 });
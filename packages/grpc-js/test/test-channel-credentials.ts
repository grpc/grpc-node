--- conflicted
+++ resolved
@@ -218,7 +218,6 @@
       }
     );
   });
-<<<<<<< HEAD
   it('Should provide certificates in getAuthContext', done => {
     const call = client.echo({ value: 'test value', value2: 3 }, (error: ServiceError, response: any) => {
       assert.ifError(error);
@@ -229,7 +228,6 @@
       done();
     });
   })
-=======
   it('Should accept self-signed certs with acceptUnauthorized', done => {
     const client = new echoService(`localhost:${portNum}`, grpc.credentials.createSsl(null, null, null, {rejectUnauthorized: false}));
     client.echo({ value: 'test value', value2: 3 }, (error: ServiceError | null, response: any) => {
@@ -239,7 +237,6 @@
       done();
     });
   });
->>>>>>> c1b3eb05
 });
 
 describe('Channel credentials mtls', () => {

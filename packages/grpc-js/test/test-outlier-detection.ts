/*
 * Copyright 2022 gRPC authors.
 *
 * Licensed under the Apache License, Version 2.0 (the "License");
 * you may not use this file except in compliance with the License.
 * You may obtain a copy of the License at
 *
 *     http://www.apache.org/licenses/LICENSE-2.0
 *
 * Unless required by applicable law or agreed to in writing, software
 * distributed under the License is distributed on an "AS IS" BASIS,
 * WITHOUT WARRANTIES OR CONDITIONS OF ANY KIND, either express or implied.
 * See the License for the specific language governing permissions and
 * limitations under the License.
 *
 */

import * as assert from 'assert';
import * as path from 'path';
import * as grpc from '../src';
import { loadProtoFile } from './common';
<<<<<<< HEAD
import { OutlierDetectionLoadBalancingConfig } from '../src/load-balancer-outlier-detection';
import { ServiceClient } from '../src/make-client';
=======
import { OutlierDetectionLoadBalancingConfig } from '../src/load-balancer-outlier-detection'
>>>>>>> 3e13d845

function multiDone(done: Mocha.Done, target: number) {
  let count = 0;
  return (error?: any) => {
    if (error) {
      done(error);
    }
    count++;
    if (count >= target) {
      done();
    }
  };
}

const defaultOutlierDetectionServiceConfig = {
  methodConfig: [],
  loadBalancingConfig: [
    {
      outlier_detection: {
        success_rate_ejection: {},
        failure_percentage_ejection: {},
        child_policy: [{ round_robin: {} }],
      },
    },
  ],
};

const defaultOutlierDetectionServiceConfigString = JSON.stringify(
  defaultOutlierDetectionServiceConfig
);

const successRateOutlierDetectionServiceConfig = {
  methodConfig: [],
  loadBalancingConfig: [
    {
      outlier_detection: {
        interval: {
          seconds: 1,
          nanos: 0,
        },
        base_ejection_time: {
          seconds: 3,
          nanos: 0,
        },
        success_rate_ejection: {
          request_volume: 5,
        },
        child_policy: [{ round_robin: {} }],
      },
    },
  ],
};

const successRateOutlierDetectionServiceConfigString = JSON.stringify(
  successRateOutlierDetectionServiceConfig
);

const failurePercentageOutlierDetectionServiceConfig = {
  methodConfig: [],
  loadBalancingConfig: [
    {
      outlier_detection: {
        interval: {
          seconds: 1,
          nanos: 0,
        },
        base_ejection_time: {
          seconds: 3,
          nanos: 0,
        },
        failure_percentage_ejection: {
          request_volume: 5,
        },
        child_policy: [{ round_robin: {} }],
      },
    },
  ],
};

const falurePercentageOutlierDetectionServiceConfigString = JSON.stringify(
  failurePercentageOutlierDetectionServiceConfig
);

const goodService = {
  echo: (
    call: grpc.ServerUnaryCall<any, any>,
    callback: grpc.sendUnaryData<any>
  ) => {
    callback(null, call.request);
  },
};

const badService = {
  echo: (
    call: grpc.ServerUnaryCall<any, any>,
    callback: grpc.sendUnaryData<any>
  ) => {
    callback({
      code: grpc.status.PERMISSION_DENIED,
      details: 'Permission denied',
    });
  },
};

const protoFile = path.join(__dirname, 'fixtures', 'echo_service.proto');
const EchoService = loadProtoFile(protoFile)
  .EchoService as grpc.ServiceClientConstructor;

describe('Outlier detection config validation', () => {
  describe('interval', () => {
    it('Should reject a negative interval', () => {
      const loadBalancingConfig = {
        interval: {
          seconds: -1,
          nanos: 0,
        },
        child_policy: [{ round_robin: {} }],
      };
      assert.throws(() => {
        OutlierDetectionLoadBalancingConfig.createFromJson(loadBalancingConfig);
      }, /interval parse error: values out of range for non-negative Duaration/);
    });
    it('Should reject a large interval', () => {
      const loadBalancingConfig = {
        interval: {
          seconds: 1e12,
          nanos: 0,
        },
        child_policy: [{ round_robin: {} }],
      };
      assert.throws(() => {
        OutlierDetectionLoadBalancingConfig.createFromJson(loadBalancingConfig);
      }, /interval parse error: values out of range for non-negative Duaration/);
    });
    it('Should reject a negative interval.nanos', () => {
      const loadBalancingConfig = {
        interval: {
          seconds: 0,
          nanos: -1,
        },
        child_policy: [{ round_robin: {} }],
      };
      assert.throws(() => {
        OutlierDetectionLoadBalancingConfig.createFromJson(loadBalancingConfig);
      }, /interval parse error: values out of range for non-negative Duaration/);
    });
    it('Should reject a large interval.nanos', () => {
      const loadBalancingConfig = {
        interval: {
          seconds: 0,
          nanos: 1e12,
        },
        child_policy: [{ round_robin: {} }],
      };
      assert.throws(() => {
        OutlierDetectionLoadBalancingConfig.createFromJson(loadBalancingConfig);
      }, /interval parse error: values out of range for non-negative Duaration/);
    });
  });
  describe('base_ejection_time', () => {
    it('Should reject a negative base_ejection_time', () => {
      const loadBalancingConfig = {
        base_ejection_time: {
          seconds: -1,
          nanos: 0,
        },
        child_policy: [{ round_robin: {} }],
      };
      assert.throws(() => {
        OutlierDetectionLoadBalancingConfig.createFromJson(loadBalancingConfig);
      }, /base_ejection_time parse error: values out of range for non-negative Duaration/);
    });
    it('Should reject a large base_ejection_time', () => {
      const loadBalancingConfig = {
        base_ejection_time: {
          seconds: 1e12,
          nanos: 0,
        },
        child_policy: [{ round_robin: {} }],
      };
      assert.throws(() => {
        OutlierDetectionLoadBalancingConfig.createFromJson(loadBalancingConfig);
      }, /base_ejection_time parse error: values out of range for non-negative Duaration/);
    });
    it('Should reject a negative base_ejection_time.nanos', () => {
      const loadBalancingConfig = {
        base_ejection_time: {
          seconds: 0,
          nanos: -1,
        },
        child_policy: [{ round_robin: {} }],
      };
      assert.throws(() => {
        OutlierDetectionLoadBalancingConfig.createFromJson(loadBalancingConfig);
      }, /base_ejection_time parse error: values out of range for non-negative Duaration/);
    });
    it('Should reject a large base_ejection_time.nanos', () => {
      const loadBalancingConfig = {
        base_ejection_time: {
          seconds: 0,
          nanos: 1e12,
        },
        child_policy: [{ round_robin: {} }],
      };
      assert.throws(() => {
        OutlierDetectionLoadBalancingConfig.createFromJson(loadBalancingConfig);
      }, /base_ejection_time parse error: values out of range for non-negative Duaration/);
    });
  });
  describe('max_ejection_time', () => {
    it('Should reject a negative max_ejection_time', () => {
      const loadBalancingConfig = {
        max_ejection_time: {
          seconds: -1,
          nanos: 0,
        },
        child_policy: [{ round_robin: {} }],
      };
      assert.throws(() => {
        OutlierDetectionLoadBalancingConfig.createFromJson(loadBalancingConfig);
      }, /max_ejection_time parse error: values out of range for non-negative Duaration/);
    });
    it('Should reject a large max_ejection_time', () => {
      const loadBalancingConfig = {
        max_ejection_time: {
          seconds: 1e12,
          nanos: 0,
        },
        child_policy: [{ round_robin: {} }],
      };
      assert.throws(() => {
        OutlierDetectionLoadBalancingConfig.createFromJson(loadBalancingConfig);
      }, /max_ejection_time parse error: values out of range for non-negative Duaration/);
    });
    it('Should reject a negative max_ejection_time.nanos', () => {
      const loadBalancingConfig = {
        max_ejection_time: {
          seconds: 0,
          nanos: -1,
        },
        child_policy: [{ round_robin: {} }],
      };
      assert.throws(() => {
        OutlierDetectionLoadBalancingConfig.createFromJson(loadBalancingConfig);
      }, /max_ejection_time parse error: values out of range for non-negative Duaration/);
    });
    it('Should reject a large max_ejection_time.nanos', () => {
      const loadBalancingConfig = {
        max_ejection_time: {
          seconds: 0,
          nanos: 1e12,
        },
        child_policy: [{ round_robin: {} }],
      };
      assert.throws(() => {
        OutlierDetectionLoadBalancingConfig.createFromJson(loadBalancingConfig);
      }, /max_ejection_time parse error: values out of range for non-negative Duaration/);
    });
  });
  describe('max_ejection_percent', () => {
    it('Should reject a value above 100', () => {
      const loadBalancingConfig = {
        max_ejection_percent: 101,
        child_policy: [{ round_robin: {} }],
      };
      assert.throws(() => {
        OutlierDetectionLoadBalancingConfig.createFromJson(loadBalancingConfig);
      }, /max_ejection_percent parse error: value out of range for percentage/);
    });
    it('Should reject a negative value', () => {
      const loadBalancingConfig = {
        max_ejection_percent: -1,
        child_policy: [{ round_robin: {} }],
      };
      assert.throws(() => {
        OutlierDetectionLoadBalancingConfig.createFromJson(loadBalancingConfig);
      }, /max_ejection_percent parse error: value out of range for percentage/);
    });
  });
  describe('success_rate_ejection.enforcement_percentage', () => {
    it('Should reject a value above 100', () => {
      const loadBalancingConfig = {
        success_rate_ejection: {
          enforcement_percentage: 101,
        },
        child_policy: [{ round_robin: {} }],
      };
      assert.throws(() => {
        OutlierDetectionLoadBalancingConfig.createFromJson(loadBalancingConfig);
      }, /success_rate_ejection\.enforcement_percentage parse error: value out of range for percentage/);
    });
    it('Should reject a negative value', () => {
      const loadBalancingConfig = {
        success_rate_ejection: {
          enforcement_percentage: -1,
        },
        child_policy: [{ round_robin: {} }],
      };
      assert.throws(() => {
        OutlierDetectionLoadBalancingConfig.createFromJson(loadBalancingConfig);
      }, /success_rate_ejection\.enforcement_percentage parse error: value out of range for percentage/);
    });
  });
  describe('failure_percentage_ejection.threshold', () => {
    it('Should reject a value above 100', () => {
      const loadBalancingConfig = {
        failure_percentage_ejection: {
          threshold: 101,
        },
        child_policy: [{ round_robin: {} }],
      };
      assert.throws(() => {
        OutlierDetectionLoadBalancingConfig.createFromJson(loadBalancingConfig);
      }, /failure_percentage_ejection\.threshold parse error: value out of range for percentage/);
    });
    it('Should reject a negative value', () => {
      const loadBalancingConfig = {
        failure_percentage_ejection: {
          threshold: -1,
        },
        child_policy: [{ round_robin: {} }],
      };
      assert.throws(() => {
        OutlierDetectionLoadBalancingConfig.createFromJson(loadBalancingConfig);
      }, /failure_percentage_ejection\.threshold parse error: value out of range for percentage/);
    });
  });
  describe('failure_percentage_ejection.enforcement_percentage', () => {
    it('Should reject a value above 100', () => {
      const loadBalancingConfig = {
        failure_percentage_ejection: {
          enforcement_percentage: 101,
        },
        child_policy: [{ round_robin: {} }],
      };
      assert.throws(() => {
        OutlierDetectionLoadBalancingConfig.createFromJson(loadBalancingConfig);
      }, /failure_percentage_ejection\.enforcement_percentage parse error: value out of range for percentage/);
    });
    it('Should reject a negative value', () => {
      const loadBalancingConfig = {
        failure_percentage_ejection: {
          enforcement_percentage: -1,
        },
        child_policy: [{ round_robin: {} }],
      };
      assert.throws(() => {
        OutlierDetectionLoadBalancingConfig.createFromJson(loadBalancingConfig);
      }, /failure_percentage_ejection\.enforcement_percentage parse error: value out of range for percentage/);
    });
  });
  describe('child_policy', () => {
    it('Should reject a pick_first child_policy', () => {
      const loadBalancingConfig = {
        child_policy: [{pick_first: {}}]
      };
      assert.throws(() => {
        OutlierDetectionLoadBalancingConfig.createFromJson(loadBalancingConfig);
      }, /outlier_detection LB policy cannot have a pick_first child policy/);
    });
  });
});

describe('Outlier detection', () => {
  const GOOD_PORTS = 4;
  let goodServer: grpc.Server;
  let badServer: grpc.Server;
  const goodPorts: number[] = [];
  let badPort: number;
  before(done => {
    const eachDone = multiDone(() => {
      goodServer.start();
      badServer.start();
      done();
    }, GOOD_PORTS + 1);
    goodServer = new grpc.Server();
    goodServer.addService(EchoService.service, goodService);
    for (let i = 0; i < GOOD_PORTS; i++) {
      goodServer.bindAsync(
        'localhost:0',
        grpc.ServerCredentials.createInsecure(),
        (error, port) => {
          if (error) {
            eachDone(error);
            return;
          }
          goodPorts.push(port);
          eachDone();
        }
      );
    }
    badServer = new grpc.Server();
    badServer.addService(EchoService.service, badService);
    badServer.bindAsync(
      'localhost:0',
      grpc.ServerCredentials.createInsecure(),
      (error, port) => {
        if (error) {
          eachDone(error);
          return;
        }
        badPort = port;
        eachDone();
      }
    );
  });
  after(() => {
    goodServer.forceShutdown();
    badServer.forceShutdown();
  });

  function makeManyRequests(
    makeOneRequest: (callback: (error?: Error) => void) => void,
    total: number,
    callback: (error?: Error) => void
  ) {
    if (total === 0) {
      callback();
      return;
    }
    makeOneRequest(error => {
      if (error) {
        callback(error);
        return;
      }
      makeManyRequests(makeOneRequest, total - 1, callback);
    });
  }

  it('Should allow normal operation with one server', done => {
    const client = new EchoService(
      `localhost:${goodPorts[0]}`,
      grpc.credentials.createInsecure(),
      { 'grpc.service_config': defaultOutlierDetectionServiceConfigString }
    );
    client.echo(
      { value: 'test value', value2: 3 },
      (error: grpc.ServiceError, response: any) => {
        assert.ifError(error);
        assert.deepStrictEqual(response, { value: 'test value', value2: 3 });
        done();
      }
    );
  });
  describe('Success rate', () => {
    let makeCheckedRequest: (callback: () => void) => void;
    let makeUncheckedRequest: (callback: (error?: Error) => void) => void;
    before(() => {
      const target =
        'ipv4:///' +
        goodPorts.map(port => `127.0.0.1:${port}`).join(',') +
        `,127.0.0.1:${badPort}`;
      const client = new EchoService(
        target,
        grpc.credentials.createInsecure(),
        {
          'grpc.service_config': successRateOutlierDetectionServiceConfigString,
        }
      );
      makeUncheckedRequest = (callback: () => void) => {
        client.echo(
          { value: 'test value', value2: 3 },
          (error: grpc.ServiceError, response: any) => {
            callback();
          }
        );
      };
      makeCheckedRequest = (callback: (error?: Error) => void) => {
        client.echo(
          { value: 'test value', value2: 3 },
          (error: grpc.ServiceError, response: any) => {
            callback(error);
          }
        );
      };
    });
    it('Should eject a server if it is failing requests', done => {
      // Make a large volume of requests
      makeManyRequests(makeUncheckedRequest, 50, () => {
        // Give outlier detection time to run ejection checks
        setTimeout(() => {
          // Make enough requests to go around all servers
          makeManyRequests(makeCheckedRequest, 10, done);
        }, 1000);
      });
    });
    it('Should uneject a server after the ejection period', function (done) {
      this.timeout(5000);
      makeManyRequests(makeUncheckedRequest, 50, () => {
        setTimeout(() => {
          makeManyRequests(makeCheckedRequest, 10, error => {
            if (error) {
              done(error);
              return;
            }
            setTimeout(() => {
              makeManyRequests(makeCheckedRequest, 10, error => {
                assert(error);
                done();
              });
            }, 3000);
          });
        }, 1000);
      });
    });
  });
  describe('Failure percentage', () => {
    let makeCheckedRequest: (callback: () => void) => void;
    let makeUncheckedRequest: (callback: (error?: Error) => void) => void;
    before(() => {
      const target =
        'ipv4:///' +
        goodPorts.map(port => `127.0.0.1:${port}`).join(',') +
        `,127.0.0.1:${badPort}`;
      const client = new EchoService(
        target,
        grpc.credentials.createInsecure(),
        {
          'grpc.service_config':
            falurePercentageOutlierDetectionServiceConfigString,
        }
      );
      makeUncheckedRequest = (callback: () => void) => {
        client.echo(
          { value: 'test value', value2: 3 },
          (error: grpc.ServiceError, response: any) => {
            callback();
          }
        );
      };
      makeCheckedRequest = (callback: (error?: Error) => void) => {
        client.echo(
          { value: 'test value', value2: 3 },
          (error: grpc.ServiceError, response: any) => {
            callback(error);
          }
        );
      };
    });
    it('Should eject a server if it is failing requests', done => {
      // Make a large volume of requests
      makeManyRequests(makeUncheckedRequest, 50, () => {
        // Give outlier detection time to run ejection checks
        setTimeout(() => {
          // Make enough requests to go around all servers
          makeManyRequests(makeCheckedRequest, 10, done);
        }, 1000);
      });
    });
    it('Should uneject a server after the ejection period', function (done) {
      this.timeout(5000);
      makeManyRequests(makeUncheckedRequest, 50, () => {
        setTimeout(() => {
          makeManyRequests(makeCheckedRequest, 10, error => {
            if (error) {
              done(error);
              return;
            }
            setTimeout(() => {
              makeManyRequests(makeCheckedRequest, 10, error => {
                assert(error);
                done();
              });
            }, 3000);
          });
        }, 1000);
      });
    });
  });
});<|MERGE_RESOLUTION|>--- conflicted
+++ resolved
@@ -19,12 +19,7 @@
 import * as path from 'path';
 import * as grpc from '../src';
 import { loadProtoFile } from './common';
-<<<<<<< HEAD
-import { OutlierDetectionLoadBalancingConfig } from '../src/load-balancer-outlier-detection';
-import { ServiceClient } from '../src/make-client';
-=======
 import { OutlierDetectionLoadBalancingConfig } from '../src/load-balancer-outlier-detection'
->>>>>>> 3e13d845
 
 function multiDone(done: Mocha.Done, target: number) {
   let count = 0;

/*
 * Copyright 2019 gRPC authors.
 *
 * Licensed under the Apache License, Version 2.0 (the "License");
 * you may not use this file except in compliance with the License.
 * You may obtain a copy of the License at
 *
 *     http://www.apache.org/licenses/LICENSE-2.0
 *
 * Unless required by applicable law or agreed to in writing, software
 * distributed under the License is distributed on an "AS IS" BASIS,
 * WITHOUT WARRANTIES OR CONDITIONS OF ANY KIND, either express or implied.
 * See the License for the specific language governing permissions and
 * limitations under the License.
 *
 */

// Allow `any` data type for testing runtime type checking.
// tslint:disable no-any
import * as assert from 'assert';
import * as fs from 'fs';
import * as http2 from 'http2';
import * as path from 'path';
import * as protoLoader from '@grpc/proto-loader';

import * as grpc from '../src';
import { Server, ServerCredentials } from '../src';
import { ServiceError } from '../src/call';
import { ServiceClient, ServiceClientConstructor } from '../src/make-client';
import {
  sendUnaryData,
  ServerUnaryCall,
  ServerDuplexStream,
} from '../src/server-call';

import { assert2, loadProtoFile } from './common';
import {
  TestServiceClient,
  TestServiceHandlers,
} from './generated/TestService';
import { ProtoGrpcType as TestServiceGrpcType } from './generated/test_service';
import { Request__Output } from './generated/Request';
import { CompressionAlgorithms } from '../src/compression-algorithms';

const loadedTestServiceProto = protoLoader.loadSync(
  path.join(__dirname, 'fixtures/test_service.proto'),
  {
    keepCase: true,
    longs: String,
    enums: String,
    defaults: true,
    oneofs: true,
  }
);

const testServiceGrpcObject = grpc.loadPackageDefinition(
  loadedTestServiceProto
) as unknown as TestServiceGrpcType;

const ca = fs.readFileSync(path.join(__dirname, 'fixtures', 'ca.pem'));
const key = fs.readFileSync(path.join(__dirname, 'fixtures', 'server1.key'));
const cert = fs.readFileSync(path.join(__dirname, 'fixtures', 'server1.pem'));
function noop(): void {}

describe('Server', () => {
  describe('constructor', () => {
    it('should work with no arguments', () => {
      assert.doesNotThrow(() => {
        new Server(); // tslint:disable-line:no-unused-expression
      });
    });

    it('should work with an empty object argument', () => {
      assert.doesNotThrow(() => {
        new Server({}); // tslint:disable-line:no-unused-expression
      });
    });

    it('should be an instance of Server', () => {
      const server = new Server();

      assert(server instanceof Server);
    });
  });

  describe('bindAsync', () => {
    it('binds with insecure credentials', done => {
      const server = new Server();

      server.bindAsync(
        'localhost:0',
        ServerCredentials.createInsecure(),
        (err, port) => {
          assert.ifError(err);
          assert(typeof port === 'number' && port > 0);
          server.tryShutdown(done);
        }
      );
    });

    it('binds with secure credentials', done => {
      const server = new Server();
      const creds = ServerCredentials.createSsl(
        ca,
        [{ private_key: key, cert_chain: cert }],
        true
      );

      server.bindAsync('localhost:0', creds, (err, port) => {
        assert.ifError(err);
        assert(typeof port === 'number' && port > 0);
        server.tryShutdown(done);
      });
    });

    it('throws if bind is called after the server is started', done => {
      const server = new Server();

      server.bindAsync(
        'localhost:0',
        ServerCredentials.createInsecure(),
        (err, port) => {
          assert.ifError(err);
          server.start();
          assert.throws(() => {
            server.bindAsync(
              'localhost:0',
              ServerCredentials.createInsecure(),
              noop
            );
          }, /server is already started/);
          server.tryShutdown(done);
        }
      );
    });

    it('throws on invalid inputs', () => {
      const server = new Server();

      assert.throws(() => {
        server.bindAsync(null as any, ServerCredentials.createInsecure(), noop);
      }, /port must be a string/);

      assert.throws(() => {
        server.bindAsync('localhost:0', null as any, noop);
      }, /creds must be a ServerCredentials object/);

      assert.throws(() => {
        server.bindAsync(
          'localhost:0',
          grpc.credentials.createInsecure() as any,
          noop
        );
      }, /creds must be a ServerCredentials object/);

      assert.throws(() => {
        server.bindAsync(
          'localhost:0',
          ServerCredentials.createInsecure(),
          null as any
        );
      }, /callback must be a function/);
    });
  });

  describe('start', () => {
    let server: Server;

    beforeEach(done => {
      server = new Server();
      server.bindAsync('localhost:0', ServerCredentials.createInsecure(), done);
    });

    afterEach(done => {
      server.tryShutdown(done);
    });

    it('starts without error', () => {
      assert.doesNotThrow(() => {
        server.start();
      });
    });

    it('throws if started twice', () => {
      server.start();
      assert.throws(() => {
        server.start();
      }, /server is already started/);
    });

    it('throws if the server is not bound', () => {
      const server = new Server();

      assert.throws(() => {
        server.start();
      }, /server must be bound in order to start/);
    });
  });

  describe('addService', () => {
    const mathProtoFile = path.join(__dirname, 'fixtures', 'math.proto');
    const mathClient = (loadProtoFile(mathProtoFile).math as any).Math;
    const mathServiceAttrs = mathClient.service;
    const dummyImpls = { div() {}, divMany() {}, fib() {}, sum() {} };
    const altDummyImpls = { Div() {}, DivMany() {}, Fib() {}, Sum() {} };

    it('succeeds with a single service', () => {
      const server = new Server();

      assert.doesNotThrow(() => {
        server.addService(mathServiceAttrs, dummyImpls);
      });
    });

    it('fails to add an empty service', () => {
      const server = new Server();

      assert.throws(() => {
        server.addService({}, dummyImpls);
      }, /Cannot add an empty service to a server/);
    });

    it('fails with conflicting method names', () => {
      const server = new Server();

      server.addService(mathServiceAttrs, dummyImpls);
      assert.throws(() => {
        server.addService(mathServiceAttrs, dummyImpls);
      }, /Method handler for .+ already provided/);
    });

    it('supports method names as originally written', () => {
      const server = new Server();

      assert.doesNotThrow(() => {
        server.addService(mathServiceAttrs, altDummyImpls);
      });
    });

    it('succeeds after server has been started', done => {
      const server = new Server();

      server.bindAsync(
        'localhost:0',
        ServerCredentials.createInsecure(),
        (err, port) => {
          assert.ifError(err);
          server.start();
          assert.doesNotThrow(() => {
            server.addService(mathServiceAttrs, dummyImpls);
          });
          server.tryShutdown(done);
        }
      );
    });
  });

  describe('removeService', () => {
    let server: Server;
    let client: ServiceClient;

    const mathProtoFile = path.join(__dirname, 'fixtures', 'math.proto');
    const mathClient = (loadProtoFile(mathProtoFile).math as any).Math;
    const mathServiceAttrs = mathClient.service;
    const dummyImpls = { div() {}, divMany() {}, fib() {}, sum() {} };

    beforeEach(done => {
      server = new Server();
      server.addService(mathServiceAttrs, dummyImpls);
      server.bindAsync(
        'localhost:0',
        ServerCredentials.createInsecure(),
        (err, port) => {
          assert.ifError(err);
          client = new mathClient(
            `localhost:${port}`,
            grpc.credentials.createInsecure()
          );
          server.start();
          done();
        }
      );
    });

    afterEach(done => {
      client.close();
      server.tryShutdown(done);
    });

    it('succeeds with a single service by removing all method handlers', done => {
      server.removeService(mathServiceAttrs);

      let methodsVerifiedCount = 0;
      const methodsToVerify = Object.keys(mathServiceAttrs);

      const assertFailsWithUnimplementedError = (error: ServiceError) => {
        assert(error);
        assert.strictEqual(error.code, grpc.status.UNIMPLEMENTED);
        methodsVerifiedCount++;
        if (methodsVerifiedCount === methodsToVerify.length) {
          done();
        }
      };

      methodsToVerify.forEach(method => {
        const call = client[method]({}, assertFailsWithUnimplementedError); // for unary
        call.on('error', assertFailsWithUnimplementedError); // for streamed
      });
    });

    it('fails for non-object service definition argument', () => {
      assert.throws(() => {
        server.removeService('upsie' as any);
      }, /removeService.*requires object as argument/);
    });
  });

  describe('unregister', () => {
    let server: Server;
    let client: ServiceClient;

    const mathProtoFile = path.join(__dirname, 'fixtures', 'math.proto');
    const mathClient = (loadProtoFile(mathProtoFile).math as any).Math;
    const mathServiceAttrs = mathClient.service;

    beforeEach(done => {
      server = new Server();
      server.addService(mathServiceAttrs, {
        div(call: ServerUnaryCall<any, any>, callback: sendUnaryData<any>) {
          callback(null, { quotient: '42' });
        },
      });
      server.bindAsync(
        'localhost:0',
        ServerCredentials.createInsecure(),
        (err, port) => {
          assert.ifError(err);
          client = new mathClient(
            `localhost:${port}`,
            grpc.credentials.createInsecure()
          );
          server.start();
          done();
        }
      );
    });

    afterEach(done => {
      client.close();
      server.tryShutdown(done);
    });

    it('removes handler by name and returns true', done => {
      const name = mathServiceAttrs['Div'].path;
      assert.strictEqual(
        server.unregister(name),
        true,
        'Server#unregister should return true on success'
      );

      client.div(
        { divisor: 4, dividend: 3 },
        (error: ServiceError, response: any) => {
          assert(error);
          assert.strictEqual(error.code, grpc.status.UNIMPLEMENTED);
          done();
        }
      );
    });

    it('returns false for unknown handler', () => {
      assert.strictEqual(
        server.unregister('noOneHere'),
        false,
        'Server#unregister should return false on failure'
      );
    });
  });

  it('throws when unimplemented methods are called', () => {
    const server = new Server();

    assert.throws(() => {
      server.addProtoService();
    }, /Not implemented. Use addService\(\) instead/);

    assert.throws(() => {
      server.addHttp2Port();
    }, /Not yet implemented/);

    assert.throws(() => {
      server.bind('localhost:0', ServerCredentials.createInsecure());
    }, /Not implemented. Use bindAsync\(\) instead/);
  });

  describe('Default handlers', () => {
    let server: Server;
    let client: ServiceClient;

    const mathProtoFile = path.join(__dirname, 'fixtures', 'math.proto');
    const mathClient = (loadProtoFile(mathProtoFile).math as any).Math;
    const mathServiceAttrs = mathClient.service;

    before(done => {
      server = new Server();
      server.addService(mathServiceAttrs, {});
      server.bindAsync(
        'localhost:0',
        ServerCredentials.createInsecure(),
        (err, port) => {
          assert.ifError(err);
          client = new mathClient(
            `localhost:${port}`,
            grpc.credentials.createInsecure()
          );
          server.start();
          done();
        }
      );
    });

    after(done => {
      client.close();
      server.tryShutdown(done);
    });

    it('should respond to a unary call with UNIMPLEMENTED', done => {
      client.div(
        { divisor: 4, dividend: 3 },
        (error: ServiceError, response: any) => {
          assert(error);
          assert.strictEqual(error.code, grpc.status.UNIMPLEMENTED);
          done();
        }
      );
    });

    it('should respond to a client stream with UNIMPLEMENTED', done => {
      const call = client.sum((error: ServiceError, response: any) => {
        assert(error);
        assert.strictEqual(error.code, grpc.status.UNIMPLEMENTED);
        done();
      });

      call.end();
    });

    it('should respond to a server stream with UNIMPLEMENTED', done => {
      const call = client.fib({ limit: 5 });

      call.on('data', (value: any) => {
        assert.fail('No messages expected');
      });

      call.on('error', (err: ServiceError) => {
        assert(err);
        assert.strictEqual(err.code, grpc.status.UNIMPLEMENTED);
        done();
      });
    });

    it('should respond to a bidi call with UNIMPLEMENTED', done => {
      const call = client.divMany();

      call.on('data', (value: any) => {
        assert.fail('No messages expected');
      });

      call.on('error', (err: ServiceError) => {
        assert(err);
        assert.strictEqual(err.code, grpc.status.UNIMPLEMENTED);
        done();
      });

      call.end();
    });
  });
});

describe('Echo service', () => {
  let server: Server;
  let client: ServiceClient;
  const protoFile = path.join(__dirname, 'fixtures', 'echo_service.proto');
  const echoService = loadProtoFile(protoFile)
    .EchoService as ServiceClientConstructor;

  const serviceImplementation = {
    echo(call: ServerUnaryCall<any, any>, callback: sendUnaryData<any>) {
      callback(null, call.request);
    },
    echoBidiStream(call: ServerDuplexStream<any, any>) {
      call.on('data', data => {
        call.write(data);
      });
      call.on('end', () => {
        call.end();
      });
    },
  };

  before(done => {
    server = new Server();
    server.addService(echoService.service, serviceImplementation);

    server.bindAsync(
      'localhost:0',
      ServerCredentials.createInsecure(),
      (err, port) => {
        assert.ifError(err);
        client = new echoService(
          `localhost:${port}`,
          grpc.credentials.createInsecure()
        );
        server.start();
        done();
      }
    );
  });

  after(done => {
    client.close();
    server.tryShutdown(done);
  });

  it('should echo the recieved message directly', done => {
    client.echo(
      { value: 'test value', value2: 3 },
      (error: ServiceError, response: any) => {
        assert.ifError(error);
        assert.deepStrictEqual(response, { value: 'test value', value2: 3 });
        done();
      }
    );
  });

  /* This test passes on Node 18 but fails on Node 16. The failure appears to
   * be caused by https://github.com/nodejs/node/issues/42713 */
  it.skip('should continue a stream after server shutdown', done => {
    const server2 = new Server();
    server2.addService(echoService.service, serviceImplementation);
    server2.bindAsync(
      'localhost:0',
      ServerCredentials.createInsecure(),
      (err, port) => {
        if (err) {
          done(err);
          return;
        }
        const client2 = new echoService(
          `localhost:${port}`,
          grpc.credentials.createInsecure()
        );
        server2.start();
        const stream = client2.echoBidiStream();
        const totalMessages = 5;
        let messagesSent = 0;
        stream.write({ value: 'test value', value2: messagesSent });
        messagesSent += 1;
        stream.on('data', () => {
          if (messagesSent === 1) {
            server2.tryShutdown(assert2.mustCall(() => {}));
          }
          if (messagesSent >= totalMessages) {
            stream.end();
          } else {
            stream.write({ value: 'test value', value2: messagesSent });
            messagesSent += 1;
          }
        });
        stream.on(
          'status',
          assert2.mustCall((status: grpc.StatusObject) => {
            assert.strictEqual(status.code, grpc.status.OK);
            assert.strictEqual(messagesSent, totalMessages);
          })
        );
        stream.on('error', () => {});
        assert2.afterMustCallsSatisfied(done);
      }
    );
  });
});

describe('Generic client and server', () => {
  function toString(val: any) {
    return val.toString();
  }

  function toBuffer(str: string) {
    return Buffer.from(str);
  }

  function capitalize(str: string) {
    return str.charAt(0).toUpperCase() + str.slice(1);
  }

  const stringServiceAttrs = {
    capitalize: {
      path: '/string/capitalize',
      requestStream: false,
      responseStream: false,
      requestSerialize: toBuffer,
      requestDeserialize: toString,
      responseSerialize: toBuffer,
      responseDeserialize: toString,
    },
  };

  describe('String client and server', () => {
    let client: ServiceClient;
    let server: Server;

    before(done => {
      server = new Server();

      server.addService(stringServiceAttrs as any, {
        capitalize(
          call: ServerUnaryCall<any, any>,
          callback: sendUnaryData<any>
        ) {
          callback(null, capitalize(call.request));
        },
      });

      server.bindAsync(
        'localhost:0',
        ServerCredentials.createInsecure(),
        (err, port) => {
          assert.ifError(err);
          server.start();
          const clientConstr = grpc.makeGenericClientConstructor(
            stringServiceAttrs as any,
            'unused_but_lets_appease_typescript_anyway'
          );
          client = new clientConstr(
            `localhost:${port}`,
            grpc.credentials.createInsecure()
          );
          done();
        }
      );
    });

    after(done => {
      client.close();
      server.tryShutdown(done);
    });

    it('Should respond with a capitalized string', done => {
      client.capitalize('abc', (err: ServiceError, response: string) => {
        assert.ifError(err);
        assert.strictEqual(response, 'Abc');
        done();
      });
    });
  });

  it('responds with HTTP status of 415 on invalid content-type', done => {
    const server = new Server();
    const creds = ServerCredentials.createInsecure();

    server.bindAsync('localhost:0', creds, (err, port) => {
      assert.ifError(err);
      const client = http2.connect(`http://localhost:${port}`);
      let count = 0;

      function makeRequest(headers: http2.IncomingHttpHeaders) {
        const req = client.request(headers);
        let statusCode: string;

        req.on('response', headers => {
          statusCode = headers[http2.constants.HTTP2_HEADER_STATUS] as string;
          assert.strictEqual(
            statusCode,
            http2.constants.HTTP_STATUS_UNSUPPORTED_MEDIA_TYPE
          );
        });

        req.on('end', () => {
          assert(statusCode);
          count++;
          if (count === 2) {
            client.close();
            server.tryShutdown(done);
          }
        });

        req.end();
      }

      server.start();

      // Missing Content-Type header.
      makeRequest({ ':path': '/' });
      // Invalid Content-Type header.
      makeRequest({ ':path': '/', 'content-type': 'application/not-grpc' });
    });
  });
});

describe('Compressed requests', () => {
  const testServiceHandlers: TestServiceHandlers = {
    Unary(call, callback) {
      callback(null, { count: 500000, message: call.request.message });
    },

    ClientStream(call, callback) {
      let timesCalled = 0;

      call.on('data', () => {
        timesCalled += 1;
      });

      call.on('end', () => {
        callback(null, { count: timesCalled });
      });
    },

    ServerStream(call) {
      const { request } = call;

      for (let i = 0; i < 5; i++) {
        call.write({ count: request.message.length });
      }

      call.end();
    },

    BidiStream(call) {
      call.on('data', (data: Request__Output) => {
        call.write({ count: data.message.length });
      });

      call.on('end', () => {
        call.end();
      });
    },
  };

  describe('Test service client and server with deflate', () => {
    let client: TestServiceClient;
    let server: Server;
    let assignedPort: number;

    before(done => {
      server = new Server();
      server.addService(
        testServiceGrpcObject.TestService.service,
        testServiceHandlers
      );
      server.bindAsync(
        'localhost:0',
        ServerCredentials.createInsecure(),
        (err, port) => {
          assert.ifError(err);
          server.start();
          assignedPort = port;
          client = new testServiceGrpcObject.TestService(
            `localhost:${assignedPort}`,
            grpc.credentials.createInsecure(),
            {
              'grpc.default_compression_algorithm':
                CompressionAlgorithms.deflate,
            }
          );
          done();
        }
      );
    });

    after(done => {
      client.close();
      server.tryShutdown(done);
    });

    it('Should compress and decompress when performing unary call', done => {
      client.unary({ message: 'foo' }, (err, response) => {
        assert.ifError(err);
        done();
      });
    });

    it('Should compress and decompress when performing client stream', done => {
      const clientStream = client.clientStream((err, res) => {
        assert.ifError(err);
        assert.equal(res?.count, 3);
        done();
      });

      clientStream.write({ message: 'foo' }, () => {
        clientStream.write({ message: 'bar' }, () => {
          clientStream.write({ message: 'baz' }, () => {
            setTimeout(() => clientStream.end(), 10);
          });
        });
      });
    });

    it('Should compress and decompress when performing server stream', done => {
      const serverStream = client.serverStream({ message: 'foobar' });
      let timesResponded = 0;

      serverStream.on('data', () => {
        timesResponded += 1;
      });

      serverStream.on('error', err => {
        assert.ifError(err);
        done();
      });

      serverStream.on('end', () => {
        assert.equal(timesResponded, 5);
        done();
      });
    });

    it('Should compress and decompress when performing bidi stream', done => {
      const bidiStream = client.bidiStream();
      let timesRequested = 0;
      let timesResponded = 0;

      bidiStream.on('data', () => {
        timesResponded += 1;
      });

      bidiStream.on('error', err => {
        assert.ifError(err);
        done();
      });

      bidiStream.on('end', () => {
        assert.equal(timesResponded, timesRequested);
        done();
      });

      bidiStream.write({ message: 'foo' }, () => {
        timesRequested += 1;
        bidiStream.write({ message: 'bar' }, () => {
          timesRequested += 1;
          bidiStream.write({ message: 'baz' }, () => {
            timesRequested += 1;
            setTimeout(() => bidiStream.end(), 10);
          });
        });
      });
    });

    it('Should compress and decompress with gzip', done => {
      client = new testServiceGrpcObject.TestService(
        `localhost:${assignedPort}`,
        grpc.credentials.createInsecure(),
        {
          'grpc.default_compression_algorithm': CompressionAlgorithms.gzip,
        }
      );

      client.unary({ message: 'foo' }, (err, response) => {
        assert.ifError(err);
        done();
      });
    });

    it('Should compress and decompress when performing client stream', done => {
      const clientStream = client.clientStream((err, res) => {
        assert.ifError(err);
        assert.equal(res?.count, 3);
        done();
      });

      clientStream.write({ message: 'foo' }, () => {
        clientStream.write({ message: 'bar' }, () => {
          clientStream.write({ message: 'baz' }, () => {
            setTimeout(() => clientStream.end(), 10);
          });
        });
      });
    });

    it('Should compress and decompress when performing server stream', done => {
      const serverStream = client.serverStream({ message: 'foobar' });
      let timesResponded = 0;

      serverStream.on('data', () => {
        timesResponded += 1;
      });

      serverStream.on('error', err => {
        assert.ifError(err);
        done();
      });

      serverStream.on('end', () => {
        assert.equal(timesResponded, 5);
        done();
      });
    });

    it('Should compress and decompress when performing bidi stream', done => {
      const bidiStream = client.bidiStream();
      let timesRequested = 0;
      let timesResponded = 0;

      bidiStream.on('data', () => {
        timesResponded += 1;
      });

      bidiStream.on('error', err => {
        assert.ifError(err);
        done();
      });

      bidiStream.on('end', () => {
        assert.equal(timesResponded, timesRequested);
        done();
      });

      bidiStream.write({ message: 'foo' }, () => {
        timesRequested += 1;
        bidiStream.write({ message: 'bar' }, () => {
          timesRequested += 1;
          bidiStream.write({ message: 'baz' }, () => {
            timesRequested += 1;
            setTimeout(() => bidiStream.end(), 10);
          });
        });
      });
    });

    it('Should handle large messages', done => {
      let longMessage = '';
      for (let i = 0; i < 400000; i++) {
        const letter = 'abcdefghijklmnopqrstuvwxyz'[
          Math.floor(Math.random() * 26)
        ];
        longMessage = longMessage + letter.repeat(10);
      }

      client.unary({ message: longMessage }, (err, response) => {
        assert.ifError(err);
        assert.strictEqual(response?.message, longMessage);
        done();
<<<<<<< HEAD
      });
    });
=======
      })
    })
>>>>>>> 3e13d845

    /* As of Node 16, Writable and Duplex streams validate the encoding
     * argument to write, and the flags values we are passing there are not
     * valid. We don't currently have an alternative way to pass that flag
     * down, so for now this feature is not supported. */
    it.skip('Should not compress requests when the NoCompress write flag is used', done => {
      const bidiStream = client.bidiStream();
      let timesRequested = 0;
      let timesResponded = 0;

      bidiStream.on('data', () => {
        timesResponded += 1;
      });

      bidiStream.on('error', err => {
        assert.ifError(err);
        done();
      });

      bidiStream.on('end', () => {
        assert.equal(timesResponded, timesRequested);
        done();
      });

      bidiStream.write({ message: 'foo' }, '2', (err: any) => {
        assert.ifError(err);
        timesRequested += 1;
        setTimeout(() => bidiStream.end(), 10);
      });
    });
  });
});<|MERGE_RESOLUTION|>--- conflicted
+++ resolved
@@ -940,13 +940,8 @@
         assert.ifError(err);
         assert.strictEqual(response?.message, longMessage);
         done();
-<<<<<<< HEAD
-      });
-    });
-=======
-      })
-    })
->>>>>>> 3e13d845
+      });
+    });
 
     /* As of Node 16, Writable and Duplex streams validate the encoding
      * argument to write, and the flags values we are passing there are not

--- conflicted
+++ resolved
@@ -61,16 +61,8 @@
 
 const copyTestFixtures = () => ncpP(`${jsCoreDir}/test/fixtures`, `${outDir}/test/fixtures`);
 
-<<<<<<< HEAD
-/**
- * Transpiles src/ and test/, and then runs all tests.
- */
-gulp.task('test', 'Runs all tests.', ['lint', 'copy-test-fixtures'], () => {
+const runTests = () => {
   if (semver.satisfies(process.version, '^8.13.0 || >=10.10.0')) {
-=======
-const runTests = () => {
-  if (semver.satisfies(process.version, '^8.11.2 || >=9.4')) {
->>>>>>> 58d87909
     return gulp.src(`${outDir}/test/**/*.js`)
       .pipe(mocha({reporter: 'mocha-jenkins-reporter',
                    require: ['ts-node/register']}));

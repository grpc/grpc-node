/*
 * Copyright 2020 gRPC authors.
 *
 * Licensed under the Apache License, Version 2.0 (the "License");
 * you may not use this file except in compliance with the License.
 * You may obtain a copy of the License at
 *
 *     http://www.apache.org/licenses/LICENSE-2.0
 *
 * Unless required by applicable law or agreed to in writing, software
 * distributed under the License is distributed on an "AS IS" BASIS,
 * WITHOUT WARRANTIES OR CONDITIONS OF ANY KIND, either express or implied.
 * See the License for the specific language governing permissions and
 * limitations under the License.
 *
 */

import * as protoLoader from '@grpc/proto-loader';
// This is a non-public, unstable API, but it's very convenient
import { loadProtosWithOptionsSync } from '@grpc/proto-loader/build/src/util';
import { loadPackageDefinition, StatusObject, status, logVerbosity, Metadata, experimental, ChannelOptions, ClientDuplexStream, ServiceError, ChannelCredentials, Channel } from '@grpc/grpc-js';
import * as adsTypes from './generated/ads';
import * as lrsTypes from './generated/lrs';
import { loadBootstrapInfo } from './xds-bootstrap';
import { Node as NodeV2 } from './generated/envoy/api/v2/core/Node';
import { Node as NodeV3 } from './generated/envoy/config/core/v3/Node';
import { AggregatedDiscoveryServiceClient as AggregatedDiscoveryServiceClientV2 } from './generated/envoy/service/discovery/v2/AggregatedDiscoveryService';
import { AggregatedDiscoveryServiceClient as AggregatedDiscoveryServiceClientV3 } from './generated/envoy/service/discovery/v3/AggregatedDiscoveryService';
import { DiscoveryRequest as DiscoveryRequestV2 } from './generated/envoy/api/v2/DiscoveryRequest';
import { DiscoveryRequest as DiscoveryRequestV3 } from './generated/envoy/service/discovery/v3/DiscoveryRequest';
import { DiscoveryResponse__Output } from './generated/envoy/service/discovery/v3/DiscoveryResponse';
import { LoadReportingServiceClient as LoadReportingServiceClientV2 } from './generated/envoy/service/load_stats/v2/LoadReportingService';
import { LoadReportingServiceClient as LoadReportingServiceClientV3 } from './generated/envoy/service/load_stats/v3/LoadReportingService';
import { LoadStatsRequest as LoadStatsRequestV2 } from './generated/envoy/service/load_stats/v2/LoadStatsRequest';
import { LoadStatsRequest as LoadStatsRequestV3 } from './generated/envoy/service/load_stats/v3/LoadStatsRequest';
import { LoadStatsResponse__Output } from './generated/envoy/service/load_stats/v3/LoadStatsResponse';
import { Locality, Locality__Output } from './generated/envoy/config/core/v3/Locality';
import { Listener__Output } from './generated/envoy/config/listener/v3/Listener';
import { Any__Output } from './generated/google/protobuf/Any';
import BackoffTimeout = experimental.BackoffTimeout;
import ServiceConfig = experimental.ServiceConfig;
import { createGoogleDefaultCredentials } from './google-default-credentials';
import { CdsLoadBalancingConfig } from './load-balancer-cds';
import { EdsState } from './xds-stream-state/eds-state';
import { CdsState } from './xds-stream-state/cds-state';
import { RdsState } from './xds-stream-state/rds-state';
import { LdsState } from './xds-stream-state/lds-state';
import { Watcher } from './xds-stream-state/xds-stream-state';
import { ClusterLoadAssignment__Output } from './generated/envoy/config/endpoint/v3/ClusterLoadAssignment';
import { Cluster__Output } from './generated/envoy/config/cluster/v3/Cluster';
import { RouteConfiguration__Output } from './generated/envoy/config/route/v3/RouteConfiguration';
import { Duration } from './generated/google/protobuf/Duration';
import { AdsOutputType, AdsTypeUrl, CDS_TYPE_URL_V2, CDS_TYPE_URL_V3, decodeSingleResource, EDS_TYPE_URL_V2, EDS_TYPE_URL_V3, LDS_TYPE_URL_V2, LDS_TYPE_URL_V3, RDS_TYPE_URL_V2, RDS_TYPE_URL_V3 } from './resources';

const TRACER_NAME = 'xds_client';

function trace(text: string): void {
  experimental.trace(logVerbosity.DEBUG, TRACER_NAME, text);
}

const clientVersion = require('../../package.json').version;

let loadedProtos: Promise<
  adsTypes.ProtoGrpcType & lrsTypes.ProtoGrpcType
> | null = null;

function loadAdsProtos(): Promise<
  adsTypes.ProtoGrpcType & lrsTypes.ProtoGrpcType
> {
  if (loadedProtos !== null) {
    return loadedProtos;
  }
  loadedProtos = protoLoader
    .load(
      [
        'envoy/service/discovery/v2/ads.proto',
        'envoy/service/load_stats/v2/lrs.proto',
        'envoy/service/discovery/v3/ads.proto',
        'envoy/service/load_stats/v3/lrs.proto',
      ],
      {
        keepCase: true,
        longs: String,
        enums: String,
        defaults: true,
        oneofs: true,
        includeDirs: [
          // Paths are relative to src/build
          __dirname + '/../../deps/envoy-api/',
          __dirname + '/../../deps/udpa/',
          __dirname + '/../../deps/googleapis/',
          __dirname + '/../../deps/protoc-gen-validate/',
        ],
      }
    )
    .then(
      (packageDefinition) =>
        (loadPackageDefinition(
          packageDefinition
        ) as unknown) as adsTypes.ProtoGrpcType & lrsTypes.ProtoGrpcType
    );
  return loadedProtos;
}

function localityEqual(
  loc1: Locality__Output,
  loc2: Locality__Output
): boolean {
  return (
    loc1.region === loc2.region &&
    loc1.zone === loc2.zone &&
    loc1.sub_zone === loc2.sub_zone
  );
}

export interface XdsClusterDropStats {
  addUncategorizedCallDropped(): void;
  addCallDropped(category: string): void;
}

export interface XdsClusterLocalityStats {
  addCallStarted(): void;
  addCallFinished(fail: boolean): void;
}

interface DroppedRequests {
  category: string;
  dropped_count: number;
}

interface UpstreamLocalityStats {
  locality: Locality;
  total_issued_requests: number;
  total_successful_requests: number;
  total_error_requests: number;
  total_requests_in_progress: number;
}

/**
 * An interface representing the ClusterStats message type, restricted to the
 * fields used in this module to ensure compatibility with both v2 and v3 APIs.
 */
interface ClusterStats {
  cluster_name: string;
  cluster_service_name: string;
  dropped_requests: DroppedRequests[];
  total_dropped_requests: number;
  upstream_locality_stats: UpstreamLocalityStats[];
  load_report_interval: Duration
}

interface ClusterLocalityStats {
  locality: Locality__Output;
  callsStarted: number;
  callsSucceeded: number;
  callsFailed: number;
  callsInProgress: number;
}

interface ClusterLoadReport {
  callsDropped: Map<string, number>;
  uncategorizedCallsDropped: number;
  localityStats: ClusterLocalityStats[];
  intervalStart: [number, number];
}

class ClusterLoadReportMap {
  private statsMap: {
    clusterName: string;
    edsServiceName: string;
    stats: ClusterLoadReport;
  }[] = [];

  get(
    clusterName: string,
    edsServiceName: string
  ): ClusterLoadReport | undefined {
    for (const statsObj of this.statsMap) {
      if (
        statsObj.clusterName === clusterName &&
        statsObj.edsServiceName === edsServiceName
      ) {
        return statsObj.stats;
      }
    }
    return undefined;
  }

  getOrCreate(clusterName: string, edsServiceName: string): ClusterLoadReport {
    for (const statsObj of this.statsMap) {
      if (
        statsObj.clusterName === clusterName &&
        statsObj.edsServiceName === edsServiceName
      ) {
        return statsObj.stats;
      }
    }
    const newStats: ClusterLoadReport = {
      callsDropped: new Map<string, number>(),
      uncategorizedCallsDropped: 0,
      localityStats: [],
      intervalStart: process.hrtime(),
    };
    this.statsMap.push({
      clusterName,
      edsServiceName,
      stats: newStats,
    });
    return newStats;
  }

  *entries(): IterableIterator<
    [{ clusterName: string; edsServiceName: string }, ClusterLoadReport]
  > {
    for (const statsEntry of this.statsMap) {
      yield [
        {
          clusterName: statsEntry.clusterName,
          edsServiceName: statsEntry.edsServiceName,
        },
        statsEntry.stats,
      ];
    }
  }
}

type AdsServiceKind = 'eds' | 'cds' | 'rds' | 'lds';

interface AdsState {
  eds: EdsState;
  cds: CdsState;
  rds: RdsState;
  lds: LdsState;
}

enum XdsApiVersion {
  V2,
  V3
}

function getResponseMessages<T extends AdsTypeUrl>(
  targetTypeUrl: T,
  allowedTypeUrls: string[],
  resources: Any__Output[]
): AdsOutputType<T>[] {
  const result: AdsOutputType<T>[] = [];
  for (const resource of resources) {
    if (allowedTypeUrls.includes(resource.type_url)) {
      result.push(decodeSingleResource(targetTypeUrl, resource.value));
    } else {
      throw new Error(
        `ADS Error: Invalid resource type ${resource.type_url}, expected ${allowedTypeUrls}`
      );
    }
  }
  return result;
}

export class XdsClient {
  private apiVersion: XdsApiVersion = XdsApiVersion.V2;

  private adsNodeV2: NodeV2 | null = null;
  private adsNodeV3: NodeV3 | null = null;
  /* A client initiates connections lazily, so the client we don't use won't
   * use significant extra resources. */
  private adsClientV2: AggregatedDiscoveryServiceClientV2 | null = null;
  private adsClientV3: AggregatedDiscoveryServiceClientV3 | null = null;
  /* TypeScript typing is structural, so we can take advantage of the fact that
   * the output structures for the two call types are identical. */
  private adsCallV2: ClientDuplexStream<
    DiscoveryRequestV2,
    DiscoveryResponse__Output
  > | null = null;
  private adsCallV3: ClientDuplexStream<
    DiscoveryRequestV3,
    DiscoveryResponse__Output
  > | null = null;

  private lrsNodeV2: NodeV2 | null = null;
  private lrsNodeV3: NodeV3 | null = null;
  private lrsClientV2: LoadReportingServiceClientV2 | null = null;
  private lrsClientV3: LoadReportingServiceClientV3 | null = null;
  private lrsCallV2: ClientDuplexStream<
    LoadStatsRequestV2,
    LoadStatsResponse__Output
  > | null = null;
  private lrsCallV3: ClientDuplexStream<
    LoadStatsRequestV3,
    LoadStatsResponse__Output
  > | null = null;
  private latestLrsSettings: LoadStatsResponse__Output | null = null;
  private receivedLrsSettingsForCurrentStream = false;

  private clusterStatsMap: ClusterLoadReportMap = new ClusterLoadReportMap();
  private statsTimer: NodeJS.Timer;

  private hasShutdown = false;

  private adsState: AdsState;

  private adsBackoff: BackoffTimeout;
  private lrsBackoff: BackoffTimeout;

  constructor() {
    const edsState = new EdsState(() => {
      this.updateNames('eds');
    });
    const cdsState = new CdsState(edsState, () => {
      this.updateNames('cds');
    });
    const rdsState = new RdsState(() => {
      this.updateNames('rds');
    });
    const ldsState = new LdsState(rdsState, () => {
      this.updateNames('lds');
    });
    this.adsState = {
      eds: edsState,
      cds: cdsState,
      rds: rdsState,
      lds: ldsState,
    };

    const channelArgs = {
      // 5 minutes
      'grpc.keepalive_time_ms': 5 * 60 * 1000
    }

    this.adsBackoff = new BackoffTimeout(() => {
      this.maybeStartAdsStream();
    });
    this.adsBackoff.unref();
    this.lrsBackoff = new BackoffTimeout(() => {
      this.maybeStartLrsStream();
    });
    this.lrsBackoff.unref();

    Promise.all([loadBootstrapInfo(), loadAdsProtos()]).then(
      ([bootstrapInfo, protoDefinitions]) => {
        if (this.hasShutdown) {
          return;
        }
        trace('Loaded bootstrap info: ' + JSON.stringify(bootstrapInfo, undefined, 2));
<<<<<<< HEAD
=======
        if (bootstrapInfo.xdsServers.length < 1) {
          trace('Failed to initialize xDS Client. No servers provided in bootstrap info.');
          // Bubble this error up to any listeners
          this.reportStreamError({
            code: status.INTERNAL,
            details: 'Failed to initialize xDS Client. No servers provided in bootstrap info.',
            metadata: new Metadata(),
          });
          return;
        }
>>>>>>> 2767660d
        if (bootstrapInfo.xdsServers[0].serverFeatures.indexOf('xds_v3') >= 0) {
          this.apiVersion = XdsApiVersion.V3;
        } else {
          this.apiVersion = XdsApiVersion.V2;
        }
        const nodeV2: NodeV2 = {
          ...bootstrapInfo.node,
          build_version: `gRPC Node Pure JS ${clientVersion}`,
          user_agent_name: 'gRPC Node Pure JS',
        };
        const nodeV3: NodeV3 = {
          ...bootstrapInfo.node,
          user_agent_name: 'gRPC Node Pure JS',
        };
        this.adsNodeV2 = {
          ...nodeV2,
          client_features: ['envoy.lb.does_not_support_overprovisioning'],
        };
        this.adsNodeV3 = {
          ...nodeV3,
          client_features: ['envoy.lb.does_not_support_overprovisioning'],
        };
        this.lrsNodeV2 = {
          ...nodeV2,
          client_features: ['envoy.lrs.supports_send_all_clusters'],
        };
        this.lrsNodeV3 = {
          ...nodeV3,
          client_features: ['envoy.lrs.supports_send_all_clusters'],
        };
        if (this.apiVersion === XdsApiVersion.V2) {
          trace('ADS Node: ' + JSON.stringify(this.adsNodeV2, undefined, 2));
          trace('LRS Node: ' + JSON.stringify(this.lrsNodeV2, undefined, 2));
        } else {
          trace('ADS Node: ' + JSON.stringify(this.adsNodeV3, undefined, 2));
          trace('LRS Node: ' + JSON.stringify(this.lrsNodeV3, undefined, 2));
        }
        const credentialsConfigs = bootstrapInfo.xdsServers[0].channelCreds;
        let channelCreds: ChannelCredentials | null = null;
        for (const config of credentialsConfigs) {
          if (config.type === 'google_default') {
            channelCreds = createGoogleDefaultCredentials();
            break;
          } else if (config.type === 'insecure') {
            channelCreds = ChannelCredentials.createInsecure();
            break;
          }
        }
        if (channelCreds === null) {
          trace('Failed to initialize xDS Client. No valid credentials types found.');
          // Bubble this error up to any listeners
          this.reportStreamError({
            code: status.INTERNAL,
            details: 'Failed to initialize xDS Client. No valid credentials types found.',
            metadata: new Metadata(),
          });
          return;
        }
        const serverUri = bootstrapInfo.xdsServers[0].serverUri
        trace('Starting xDS client connected to server URI ' + bootstrapInfo.xdsServers[0].serverUri);
        const channel = new Channel(serverUri, channelCreds, channelArgs);
        this.adsClientV2 = new protoDefinitions.envoy.service.discovery.v2.AggregatedDiscoveryService(
          serverUri,
          channelCreds,
          {channelOverride: channel}
        );
        this.adsClientV3 = new protoDefinitions.envoy.service.discovery.v3.AggregatedDiscoveryService(
          serverUri,
          channelCreds,
          {channelOverride: channel}
        );
        this.maybeStartAdsStream();

        this.lrsClientV2 = new protoDefinitions.envoy.service.load_stats.v2.LoadReportingService(
          serverUri,
          channelCreds,
          {channelOverride: channel}
        );
        this.lrsClientV3 = new protoDefinitions.envoy.service.load_stats.v3.LoadReportingService(
          serverUri,
          channelCreds,
          {channelOverride: channel}
        );
        this.maybeStartLrsStream();
      }).catch((error) => {
        trace('Failed to initialize xDS Client. ' + error.message);
        // Bubble this error up to any listeners
        this.reportStreamError({
          code: status.INTERNAL,
          details: `Failed to initialize xDS Client. ${error.message}`,
          metadata: new Metadata(),
        });
      }
    );
    this.statsTimer = setInterval(() => {}, 0);
    clearInterval(this.statsTimer);
  }

  private handleAdsResponse(message: DiscoveryResponse__Output) {
    let errorString: string | null;
    let serviceKind: AdsServiceKind;
    let isV2: boolean;
    switch (message.type_url) {
      case EDS_TYPE_URL_V2:
      case CDS_TYPE_URL_V2:
      case RDS_TYPE_URL_V2:
      case LDS_TYPE_URL_V2:
        isV2 = true;
        break;
      default:
        isV2 = false;
    }
    switch (message.type_url) {
      case EDS_TYPE_URL_V2:
      case EDS_TYPE_URL_V3:
        errorString = this.adsState.eds.handleResponses(
          getResponseMessages(EDS_TYPE_URL_V3, [EDS_TYPE_URL_V2, EDS_TYPE_URL_V3], message.resources),
          isV2
        );
        serviceKind = 'eds';
        break;
      case CDS_TYPE_URL_V2:
      case CDS_TYPE_URL_V3:
        errorString = this.adsState.cds.handleResponses(
          getResponseMessages(CDS_TYPE_URL_V3, [CDS_TYPE_URL_V2, CDS_TYPE_URL_V3], message.resources),
          isV2
        );
        serviceKind = 'cds';
        break;
      case RDS_TYPE_URL_V2:
      case RDS_TYPE_URL_V3:
        errorString = this.adsState.rds.handleResponses(
          getResponseMessages(RDS_TYPE_URL_V3, [RDS_TYPE_URL_V2, RDS_TYPE_URL_V3], message.resources),
          isV2
        );
        serviceKind = 'rds';
        break;
      case LDS_TYPE_URL_V2:
      case LDS_TYPE_URL_V3:
        errorString = this.adsState.lds.handleResponses(
          getResponseMessages(LDS_TYPE_URL_V3, [LDS_TYPE_URL_V2, LDS_TYPE_URL_V3], message.resources),
          isV2
        );
        serviceKind = 'lds';
        break;
      default:
        errorString = `Unknown type_url ${message.type_url}`;
        // This is not used in this branch, but setting it makes the types easier to handle
        serviceKind = 'eds';
    }
    if (errorString === null) {
      trace('Acking message with type URL ' + message.type_url);
      /* errorString can only be null in one of the first 4 cases, which
       * implies that message.type_url is one of the 4 known type URLs, which
       * means that this type assertion is valid. */
      const typeUrl = message.type_url as AdsTypeUrl;
      this.adsState[serviceKind].nonce = message.nonce;
      this.adsState[serviceKind].versionInfo = message.version_info;
      this.ack(serviceKind);
    } else {
      trace('Nacking message with type URL ' + message.type_url + ': "' + errorString + '"');
      this.nack(message.type_url, errorString);
    }
  }

  private handleAdsCallStatus(streamStatus: StatusObject) {
    trace(
      'ADS stream ended. code=' + streamStatus.code + ' details= ' + streamStatus.details
    );
    this.adsCallV2 = null;
    this.adsCallV3 = null;
    if (streamStatus.code !== status.OK) {
      this.reportStreamError(streamStatus);
    }
    /* If the backoff timer is no longer running, we do not need to wait any
     * more to start the new call. */
    if (!this.adsBackoff.isRunning()) {
      this.maybeStartAdsStream();
    }
  }

  private maybeStartAdsStreamV2(): boolean {
    if (this.apiVersion !== XdsApiVersion.V2) {
      return false;
    }
    if (this.adsClientV2 === null) {
      return false;
    }
    if (this.adsCallV2 !== null) {
      return false;
    }
    this.adsCallV2 = this.adsClientV2.StreamAggregatedResources();
    this.adsCallV2.on('data', (message: DiscoveryResponse__Output) => {
      this.handleAdsResponse(message);
    });
    this.adsCallV2.on('status', (status: StatusObject) => {
      this.handleAdsCallStatus(status);
    });
    this.adsCallV2.on('error', () => {});
    return true;
  }

  private maybeStartAdsStreamV3(): boolean {
    if (this.apiVersion !== XdsApiVersion.V3) {
      return false;
    }
    if (this.adsClientV3 === null) {
      return false;
    }
    if (this.adsCallV3 !== null) {
      return false;
    }
    this.adsCallV3 = this.adsClientV3.StreamAggregatedResources();
    this.adsCallV3.on('data', (message: DiscoveryResponse__Output) => {
      this.handleAdsResponse(message);
    });
    this.adsCallV3.on('status', (status: StatusObject) => {
      this.handleAdsCallStatus(status);
    });
    this.adsCallV3.on('error', () => {});
    return true;
  }

  /**
   * Start the ADS stream if the client exists and there is not already an
   * existing stream, and there are resources to request.
   */
  private maybeStartAdsStream() {
    if (this.hasShutdown) {
      return;
    }
    if (this.adsState.eds.getResourceNames().length === 0 &&
    this.adsState.cds.getResourceNames().length === 0 &&
    this.adsState.rds.getResourceNames().length === 0 &&
    this.adsState.lds.getResourceNames().length === 0) {
      return;
    }
    let streamStarted: boolean;
    if (this.apiVersion === XdsApiVersion.V2) {
      streamStarted = this.maybeStartAdsStreamV2();
    } else {
      streamStarted = this.maybeStartAdsStreamV3();
    }
    if (streamStarted) {
      trace('Started ADS stream');
      // Backoff relative to when we start the request
      this.adsBackoff.runOnce();

      const allServiceKinds: AdsServiceKind[] = ['eds', 'cds', 'rds', 'lds'];
      for (const service of allServiceKinds) {
        const state = this.adsState[service];
        if (state.getResourceNames().length > 0) {
          this.updateNames(service);
        }
      }
    }
  }

  private maybeSendAdsMessage(typeUrl: string, resourceNames: string[], responseNonce: string, versionInfo: string, errorMessage?: string) {
    if (this.apiVersion === XdsApiVersion.V2) {
      this.adsCallV2?.write({
        node: this.adsNodeV2!,
        type_url: typeUrl,
        resource_names: resourceNames,
        response_nonce: responseNonce,
        version_info: versionInfo,
        error_detail: errorMessage ? { message: errorMessage } : undefined
      });
    } else {
      this.adsCallV3?.write({
        node: this.adsNodeV3!,
        type_url: typeUrl,
        resource_names: resourceNames,
        response_nonce: responseNonce,
        version_info: versionInfo,
        error_detail: errorMessage ? { message: errorMessage } : undefined
      });
    }
  }

  private getTypeUrl(serviceKind: AdsServiceKind): AdsTypeUrl {
    if (this.apiVersion === XdsApiVersion.V2) {
      switch (serviceKind) {
        case 'eds':
          return EDS_TYPE_URL_V2;
        case 'cds':
          return CDS_TYPE_URL_V2;
        case 'rds':
          return RDS_TYPE_URL_V2;
        case 'lds':
          return LDS_TYPE_URL_V2;
      }
    } else {
      switch (serviceKind) {
        case 'eds':
          return EDS_TYPE_URL_V3;
        case 'cds':
          return CDS_TYPE_URL_V3;
        case 'rds':
          return RDS_TYPE_URL_V3;
        case 'lds':
          return LDS_TYPE_URL_V3;
      }
    }
  }

  /**
   * Acknowledge an update. This should be called after the local nonce and
   * version info are updated so that it sends the post-update values.
   */
  ack(serviceKind: AdsServiceKind) {
    /* An ack is the best indication of a successful interaction between the
     * client and the server, so we can reset the backoff timer here. */
    this.adsBackoff.stop();
    this.adsBackoff.reset();

    this.updateNames(serviceKind);
  }

  /**
   * Reject an update. This should be called without updating the local
   * nonce and version info.
   */
  private nack(typeUrl: string, message: string) {
    let resourceNames: string[];
    let nonce: string;
    let versionInfo: string;
    let serviceKind: AdsServiceKind | null;
    switch (typeUrl) {
      case EDS_TYPE_URL_V2:
      case EDS_TYPE_URL_V3:
        serviceKind = 'eds';
        break;
      case CDS_TYPE_URL_V2:
      case CDS_TYPE_URL_V3:
        serviceKind = 'cds';
        break;
      case RDS_TYPE_URL_V2:
      case RDS_TYPE_URL_V3:
        serviceKind = 'rds';
        break;
      case LDS_TYPE_URL_V2:
      case LDS_TYPE_URL_V3:
        serviceKind = 'lds';
        break;
      default:
        serviceKind = null;
        break;
    }
    if (serviceKind) {
      this.adsState[serviceKind].reportStreamError({
        code: status.UNAVAILABLE,
        details: message,
        metadata: new Metadata()
      });
      resourceNames = this.adsState[serviceKind].getResourceNames();
      nonce = this.adsState[serviceKind].nonce;
      versionInfo = this.adsState[serviceKind].versionInfo;
    } else {
      resourceNames = [];
      nonce = '';
      versionInfo = '';
    }
    this.maybeSendAdsMessage(typeUrl, resourceNames, nonce, versionInfo, message);
  }

  private updateNames(serviceKind: AdsServiceKind) {
    if (this.adsState.eds.getResourceNames().length === 0 &&
    this.adsState.cds.getResourceNames().length === 0 &&
    this.adsState.rds.getResourceNames().length === 0 &&
    this.adsState.lds.getResourceNames().length === 0) {
      this.adsCallV2?.end();
      this.adsCallV2 = null;
      this.adsCallV3?.end();
      this.adsCallV3 = null;
      this.lrsCallV2?.end();
      this.lrsCallV2 = null;
      this.lrsCallV3?.end();
      this.lrsCallV3 = null;
      return;
    }
    this.maybeStartAdsStream();
    this.maybeStartLrsStream();
    trace('Sending update for ' + serviceKind + ' with names ' + this.adsState[serviceKind].getResourceNames());
    const typeUrl = this.getTypeUrl(serviceKind);
    this.maybeSendAdsMessage(typeUrl, this.adsState[serviceKind].getResourceNames(), this.adsState[serviceKind].nonce, this.adsState[serviceKind].versionInfo);
  }

  private reportStreamError(status: StatusObject) {
    this.adsState.eds.reportStreamError(status);
    this.adsState.cds.reportStreamError(status);
    this.adsState.rds.reportStreamError(status);
    this.adsState.lds.reportStreamError(status);
  }

  private handleLrsResponse(message: LoadStatsResponse__Output) {
    trace('Received LRS response');
    /* Once we get any response from the server, we assume that the stream is
     * in a good state, so we can reset the backoff timer. */
    this.lrsBackoff.stop();
    this.lrsBackoff.reset();
    if (
      !this.receivedLrsSettingsForCurrentStream ||
      message.load_reporting_interval?.seconds !==
        this.latestLrsSettings?.load_reporting_interval?.seconds ||
      message.load_reporting_interval?.nanos !==
        this.latestLrsSettings?.load_reporting_interval?.nanos
    ) {
      /* Only reset the timer if the interval has changed or was not set
       * before. */
      clearInterval(this.statsTimer);
      /* Convert a google.protobuf.Duration to a number of milliseconds for
       * use with setInterval. */
      const loadReportingIntervalMs =
        Number.parseInt(message.load_reporting_interval!.seconds) * 1000 +
        message.load_reporting_interval!.nanos / 1_000_000;
      trace('Received LRS response with load reporting interval ' + loadReportingIntervalMs + ' ms');
      this.statsTimer = setInterval(() => {
        this.sendStats();
      }, loadReportingIntervalMs);
    }
    this.latestLrsSettings = message;
    this.receivedLrsSettingsForCurrentStream = true;
  }

  private handleLrsCallStatus(streamStatus: StatusObject) {
    trace(
      'LRS stream ended. code=' + streamStatus.code + ' details= ' + streamStatus.details
    );
    this.lrsCallV2 = null;
    this.lrsCallV3 = null;
    clearInterval(this.statsTimer);
    /* If the backoff timer is no longer running, we do not need to wait any
     * more to start the new call. */
    if (!this.lrsBackoff.isRunning()) {
      this.maybeStartLrsStream();
    }
  }

  private maybeStartLrsStreamV2(): boolean {
    if (!this.lrsClientV2) {
      return false;
    }
    if (this.lrsCallV2) {
      return false;
    }
    this.lrsCallV2 = this.lrsClientV2.streamLoadStats();
    this.receivedLrsSettingsForCurrentStream = false;
    this.lrsCallV2.on('data', (message: LoadStatsResponse__Output) => {
      this.handleLrsResponse(message);
    });
    this.lrsCallV2.on('status', (status: StatusObject) => {
      this.handleLrsCallStatus(status);
    });
    this.lrsCallV2.on('error', () => {});
    return true;
  }

  private maybeStartLrsStreamV3(): boolean {
    if (!this.lrsClientV3) {
      return false;
    }
    if (this.lrsCallV3) {
      return false;
    }
    this.lrsCallV3 = this.lrsClientV3.streamLoadStats();
    this.receivedLrsSettingsForCurrentStream = false;
    this.lrsCallV3.on('data', (message: LoadStatsResponse__Output) => {
      this.handleLrsResponse(message);
    });
    this.lrsCallV3.on('status', (status: StatusObject) => {
      this.handleLrsCallStatus(status);
    });
    this.lrsCallV3.on('error', () => {});
    return true;
  }

  private maybeStartLrsStream() {
    if (this.hasShutdown) {
      return;
    }
    if (this.adsState.eds.getResourceNames().length === 0 &&
        this.adsState.cds.getResourceNames().length === 0 &&
        this.adsState.rds.getResourceNames().length === 0 &&
        this.adsState.lds.getResourceNames().length === 0) {
      return;
    }

    let streamStarted: boolean;
    if (this.apiVersion === XdsApiVersion.V2) {
      streamStarted = this.maybeStartLrsStreamV2();
    } else {
      streamStarted = this.maybeStartLrsStreamV3();
    }

    if (streamStarted) {
      trace('Starting LRS stream');
      this.lrsBackoff.runOnce();
      /* Send buffered stats information when starting LRS stream. If there is no
       * buffered stats information, it will still send the node field. */
      this.sendStats();
    }
  }

  private maybeSendLrsMessage(clusterStats: ClusterStats[]) {
    if (this.apiVersion === XdsApiVersion.V2) {
      this.lrsCallV2?.write({
        node: this.lrsNodeV2!,
        cluster_stats: clusterStats
      });
    } else {
      this.lrsCallV3?.write({
        node: this.lrsNodeV3!,
        cluster_stats: clusterStats
      });
    }
  }

  private sendStats() {
    if (this.lrsCallV2 === null && this.lrsCallV3 === null) {
      return;
    }
    if (!this.latestLrsSettings) {
      this.maybeSendLrsMessage([]);
      return;
    }
    const clusterStats: ClusterStats[] = [];
    for (const [
      { clusterName, edsServiceName },
      stats,
    ] of this.clusterStatsMap.entries()) {
      if (
        this.latestLrsSettings.send_all_clusters ||
        this.latestLrsSettings.clusters.indexOf(clusterName) > 0
      ) {
        const upstreamLocalityStats: UpstreamLocalityStats[] = [];
        for (const localityStats of stats.localityStats) {
          // Skip localities with 0 requests
          if (
            localityStats.callsStarted > 0 ||
            localityStats.callsSucceeded > 0 ||
            localityStats.callsFailed > 0
          ) {
            upstreamLocalityStats.push({
              locality: localityStats.locality,
              total_issued_requests: localityStats.callsStarted,
              total_successful_requests: localityStats.callsSucceeded,
              total_error_requests: localityStats.callsFailed,
              total_requests_in_progress: localityStats.callsInProgress,
            });
            localityStats.callsStarted = 0;
            localityStats.callsSucceeded = 0;
            localityStats.callsFailed = 0;
          }
        }
        const droppedRequests: DroppedRequests[] = [];
        let totalDroppedRequests = 0;
        for (const [category, count] of stats.callsDropped.entries()) {
          if (count > 0) {
            droppedRequests.push({
              category,
              dropped_count: count,
            });
            totalDroppedRequests += count;
          }
        }
        totalDroppedRequests += stats.uncategorizedCallsDropped;
        // Clear out dropped call stats after sending them
        stats.callsDropped.clear();
        stats.uncategorizedCallsDropped = 0;
        const interval = process.hrtime(stats.intervalStart);
        stats.intervalStart = process.hrtime();
        // Skip clusters with 0 requests
        if (upstreamLocalityStats.length > 0 || totalDroppedRequests > 0) {
          clusterStats.push({
            cluster_name: clusterName,
            cluster_service_name: edsServiceName,
            dropped_requests: droppedRequests,
            total_dropped_requests: totalDroppedRequests,
            upstream_locality_stats: upstreamLocalityStats,
            load_report_interval: {
              seconds: interval[0],
              nanos: interval[1],
            },
          });
        }
      }
    }
    trace('Sending LRS stats ' + JSON.stringify(clusterStats, undefined, 2));
    this.maybeSendLrsMessage(clusterStats);
  }

  addEndpointWatcher(
    edsServiceName: string,
    watcher: Watcher<ClusterLoadAssignment__Output>
  ) {
    trace('Watcher added for endpoint ' + edsServiceName);
    this.adsState.eds.addWatcher(edsServiceName, watcher);
  }

  removeEndpointWatcher(
    edsServiceName: string,
    watcher: Watcher<ClusterLoadAssignment__Output>
  ) {
    trace('Watcher removed for endpoint ' + edsServiceName);
    this.adsState.eds.removeWatcher(edsServiceName, watcher);
  }

  addClusterWatcher(clusterName: string, watcher: Watcher<Cluster__Output>) {
    trace('Watcher added for cluster ' + clusterName);
    this.adsState.cds.addWatcher(clusterName, watcher);
  }

  removeClusterWatcher(clusterName: string, watcher: Watcher<Cluster__Output>) {
    trace('Watcher removed for cluster ' + clusterName);
    this.adsState.cds.removeWatcher(clusterName, watcher);
  }

  addRouteWatcher(routeConfigName: string, watcher: Watcher<RouteConfiguration__Output>) {
    trace('Watcher added for route ' + routeConfigName);
    this.adsState.rds.addWatcher(routeConfigName, watcher);
  }

  removeRouteWatcher(routeConfigName: string, watcher: Watcher<RouteConfiguration__Output>) {
    trace('Watcher removed for route ' + routeConfigName);
    this.adsState.rds.removeWatcher(routeConfigName, watcher);
  }

  addListenerWatcher(targetName: string, watcher: Watcher<Listener__Output>) {
    trace('Watcher added for listener ' + targetName);
    this.adsState.lds.addWatcher(targetName, watcher);
  }

  removeListenerWatcher(targetName: string, watcher: Watcher<Listener__Output>) {
    trace('Watcher removed for listener ' + targetName);
    this.adsState.lds.removeWatcher(targetName, watcher);
  }

  /**
   *
   * @param lrsServer The target name of the server to send stats to. An empty
   *     string indicates that the default LRS client should be used. Currently
   *     only the empty string is supported here.
   * @param clusterName
   * @param edsServiceName
   */
  addClusterDropStats(
    lrsServer: string,
    clusterName: string,
    edsServiceName: string
  ): XdsClusterDropStats {
    trace('addClusterDropStats(lrsServer=' + lrsServer + ', clusterName=' + clusterName + ', edsServiceName=' + edsServiceName + ')');
    if (lrsServer !== '') {
      return {
        addUncategorizedCallDropped: () => {},
        addCallDropped: (category) => {},
      };
    }
    const clusterStats = this.clusterStatsMap.getOrCreate(
      clusterName,
      edsServiceName
    );
    return {
      addUncategorizedCallDropped: () => {
        clusterStats.uncategorizedCallsDropped += 1;
      },
      addCallDropped: (category) => {
        const prevCount = clusterStats.callsDropped.get(category) ?? 0;
        clusterStats.callsDropped.set(category, prevCount + 1);
      },
    };
  }

  addClusterLocalityStats(
    lrsServer: string,
    clusterName: string,
    edsServiceName: string,
    locality: Locality__Output
  ): XdsClusterLocalityStats {
    trace('addClusterLocalityStats(lrsServer=' + lrsServer + ', clusterName=' + clusterName + ', edsServiceName=' + edsServiceName + ', locality=' + JSON.stringify(locality) + ')');
    if (lrsServer !== '') {
      return {
        addCallStarted: () => {},
        addCallFinished: (fail) => {},
      };
    }
    const clusterStats = this.clusterStatsMap.getOrCreate(
      clusterName,
      edsServiceName
    );
    let localityStats: ClusterLocalityStats | null = null;
    for (const statsObj of clusterStats.localityStats) {
      if (localityEqual(locality, statsObj.locality)) {
        localityStats = statsObj;
        break;
      }
    }
    if (localityStats === null) {
      localityStats = {
        locality: locality,
        callsInProgress: 0,
        callsStarted: 0,
        callsSucceeded: 0,
        callsFailed: 0,
      };
      clusterStats.localityStats.push(localityStats);
    }
    /* Help the compiler understand that this object is always non-null in the
     * closure */
    const finalLocalityStats: ClusterLocalityStats = localityStats;
    return {
      addCallStarted: () => {
        finalLocalityStats.callsStarted += 1;
        finalLocalityStats.callsInProgress += 1;
      },
      addCallFinished: (fail) => {
        if (fail) {
          finalLocalityStats.callsFailed += 1;
        } else {
          finalLocalityStats.callsSucceeded += 1;
        }
        finalLocalityStats.callsInProgress -= 1;
      },
    };
  }

  private shutdown(): void {
    this.adsCallV2?.cancel();
    this.adsCallV3?.cancel();
    this.adsClientV2?.close();
    this.adsClientV3?.close();
    this.lrsCallV2?.cancel();
    this.lrsCallV3?.cancel();
    this.lrsClientV2?.close();
    this.lrsClientV3?.close();
    this.hasShutdown = true;
  }
}

let singletonXdsClient: XdsClient | null = null;

export function getSingletonXdsClient(): XdsClient {
  if (singletonXdsClient === null) {
    singletonXdsClient = new XdsClient();
  }
  return singletonXdsClient;
}<|MERGE_RESOLUTION|>--- conflicted
+++ resolved
@@ -341,8 +341,6 @@
           return;
         }
         trace('Loaded bootstrap info: ' + JSON.stringify(bootstrapInfo, undefined, 2));
-<<<<<<< HEAD
-=======
         if (bootstrapInfo.xdsServers.length < 1) {
           trace('Failed to initialize xDS Client. No servers provided in bootstrap info.');
           // Bubble this error up to any listeners
@@ -353,7 +351,6 @@
           });
           return;
         }
->>>>>>> 2767660d
         if (bootstrapInfo.xdsServers[0].serverFeatures.indexOf('xds_v3') >= 0) {
           this.apiVersion = XdsApiVersion.V3;
         } else {

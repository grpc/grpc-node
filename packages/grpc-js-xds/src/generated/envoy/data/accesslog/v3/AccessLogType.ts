// Original file: deps/envoy-api/envoy/data/accesslog/v3/accesslog.proto

<<<<<<< HEAD
export enum AccessLogType {
  NotSet = 0,
  TcpUpstreamConnected = 1,
  TcpPeriodic = 2,
  TcpConnectionEnd = 3,
  DownstreamStart = 4,
  DownstreamPeriodic = 5,
  DownstreamEnd = 6,
  UpstreamPoolReady = 7,
  UpstreamPeriodic = 8,
  UpstreamEnd = 9,
  DownstreamTunnelSuccessfullyEstablished = 10,
  UdpTunnelUpstreamConnected = 11,
  UdpPeriodic = 12,
  UdpSessionEnd = 13,
}
=======
export const AccessLogType = {
  NotSet: 'NotSet',
  TcpUpstreamConnected: 'TcpUpstreamConnected',
  TcpPeriodic: 'TcpPeriodic',
  TcpConnectionEnd: 'TcpConnectionEnd',
  DownstreamStart: 'DownstreamStart',
  DownstreamPeriodic: 'DownstreamPeriodic',
  DownstreamEnd: 'DownstreamEnd',
  UpstreamPoolReady: 'UpstreamPoolReady',
  UpstreamPeriodic: 'UpstreamPeriodic',
  UpstreamEnd: 'UpstreamEnd',
  DownstreamTunnelSuccessfullyEstablished: 'DownstreamTunnelSuccessfullyEstablished',
} as const;

export type AccessLogType =
  | 'NotSet'
  | 0
  | 'TcpUpstreamConnected'
  | 1
  | 'TcpPeriodic'
  | 2
  | 'TcpConnectionEnd'
  | 3
  | 'DownstreamStart'
  | 4
  | 'DownstreamPeriodic'
  | 5
  | 'DownstreamEnd'
  | 6
  | 'UpstreamPoolReady'
  | 7
  | 'UpstreamPeriodic'
  | 8
  | 'UpstreamEnd'
  | 9
  | 'DownstreamTunnelSuccessfullyEstablished'
  | 10

export type AccessLogType__Output = typeof AccessLogType[keyof typeof AccessLogType]
>>>>>>> 45e5fe54
<|MERGE_RESOLUTION|>--- conflicted
+++ resolved
@@ -1,23 +1,5 @@
 // Original file: deps/envoy-api/envoy/data/accesslog/v3/accesslog.proto
 
-<<<<<<< HEAD
-export enum AccessLogType {
-  NotSet = 0,
-  TcpUpstreamConnected = 1,
-  TcpPeriodic = 2,
-  TcpConnectionEnd = 3,
-  DownstreamStart = 4,
-  DownstreamPeriodic = 5,
-  DownstreamEnd = 6,
-  UpstreamPoolReady = 7,
-  UpstreamPeriodic = 8,
-  UpstreamEnd = 9,
-  DownstreamTunnelSuccessfullyEstablished = 10,
-  UdpTunnelUpstreamConnected = 11,
-  UdpPeriodic = 12,
-  UdpSessionEnd = 13,
-}
-=======
 export const AccessLogType = {
   NotSet: 'NotSet',
   TcpUpstreamConnected: 'TcpUpstreamConnected',
@@ -30,6 +12,9 @@
   UpstreamPeriodic: 'UpstreamPeriodic',
   UpstreamEnd: 'UpstreamEnd',
   DownstreamTunnelSuccessfullyEstablished: 'DownstreamTunnelSuccessfullyEstablished',
+  UdpTunnelUpstreamConnected: 'UdpTunnelUpstreamConnected',
+  UdpPeriodic: 'UdpPeriodic',
+  UdpSessionEnd: 'UdpSessionEnd',
 } as const;
 
 export type AccessLogType =
@@ -55,6 +40,11 @@
   | 9
   | 'DownstreamTunnelSuccessfullyEstablished'
   | 10
+  | 'UdpTunnelUpstreamConnected'
+  | 11
+  | 'UdpPeriodic'
+  | 12
+  | 'UdpSessionEnd'
+  | 13
 
-export type AccessLogType__Output = typeof AccessLogType[keyof typeof AccessLogType]
->>>>>>> 45e5fe54
+export type AccessLogType__Output = typeof AccessLogType[keyof typeof AccessLogType]
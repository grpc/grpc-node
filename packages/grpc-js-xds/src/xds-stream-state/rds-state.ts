--- conflicted
+++ resolved
@@ -203,13 +203,8 @@
         watcher.onValidUpdate(message, isV2);
       }
     }
-<<<<<<< HEAD
     trace('Received RDS response with route config names [' + Array.from(allRouteConfigNames) + ']');
-    return null;
-=======
-    trace('Received RDS response with route config names ' + Array.from(allRouteConfigNames));
     return errorMessage;
->>>>>>> cb29b6af
   }
 
   reportStreamError(status: StatusObject): void {
